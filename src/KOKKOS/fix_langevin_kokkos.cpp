// clang-format off
/* ----------------------------------------------------------------------
   LAMMPS - Large-scale Atomic/Molecular Massively Parallel Simulator
   https://www.lammps.org/, Sandia National Laboratories
   LAMMPS development team: developers@lammps.org

   Copyright (2003) Sandia Corporation.  Under the terms of Contract
   DE-AC04-94AL85000 with Sandia Corporation, the U.S. Government retains
   certain rights in this software.  This software is distributed under
   the GNU General Public License.

   See the README file in the top-level LAMMPS directory.
   ------------------------------------------------------------------------- */

#include "fix_langevin_kokkos.h"

#include "atom_kokkos.h"
#include "atom_masks.h"
#include "comm.h"
#include "compute.h"
#include "error.h"
#include "force.h"
#include "group.h"
#include "input.h"
#include "memory_kokkos.h"
#include "modify.h"
#include "update.h"
#include "variable.h"

#include <cmath>

using namespace LAMMPS_NS;
using namespace FixConst;

enum{NOBIAS,BIAS};
enum{CONSTANT,EQUAL,ATOM};
#define SINERTIA 0.4          // moment of inertia prefactor for sphere
#define EINERTIA 0.2          // moment of inertia prefactor for ellipsoid

/* ---------------------------------------------------------------------- */

template<class DeviceType>
FixLangevinKokkos<DeviceType>::FixLangevinKokkos(LAMMPS *lmp, int narg, char **arg) :
  FixLangevin(lmp, narg, arg),rand_pool(seed + comm->me)
{
  kokkosable = 1;
<<<<<<< HEAD
  fuse_integrate_flag = 1;
=======
  sort_device = 1;
>>>>>>> 41a01968
  atomKK = (AtomKokkos *) atom;
  int ntypes = atomKK->ntypes;

  // allocate per-type arrays for force prefactors
  memoryKK->create_kokkos(k_gfactor1,gfactor1,ntypes+1,"langevin:gfactor1");
  memoryKK->create_kokkos(k_gfactor2,gfactor2,ntypes+1,"langevin:gfactor2");
  memoryKK->create_kokkos(k_ratio,ratio,ntypes+1,"langevin:ratio");
  d_gfactor1 = k_gfactor1.template view<DeviceType>();
  h_gfactor1 = k_gfactor1.template view<LMPHostType>();
  d_gfactor2 = k_gfactor2.template view<DeviceType>();
  h_gfactor2 = k_gfactor2.template view<LMPHostType>();
  d_ratio = k_ratio.template view<DeviceType>();
  h_ratio = k_ratio.template view<LMPHostType>();

  // optional args
  for (int i = 1; i <= ntypes; i++) ratio[i] = 1.0;
  k_ratio.template modify<LMPHostType>();

  if (gjfflag) {
    grow_arrays(atomKK->nmax);
    atom->add_callback(Atom::GROW);
    // initialize franprev to zero
    for (int i = 0; i < atomKK->nlocal; i++) {
      franprev[i][0] = 0.0;
      franprev[i][1] = 0.0;
      franprev[i][2] = 0.0;
      lv[i][0] = 0.0;
      lv[i][1] = 0.0;
      lv[i][2] = 0.0;
    }
    k_franprev.template modify<LMPHostType>();
    k_lv.template modify<LMPHostType>();
  }
  if (zeroflag) {
    k_fsumall = tdual_double_1d_3n("langevin:fsumall");
    h_fsumall = k_fsumall.template view<LMPHostType>();
    d_fsumall = k_fsumall.template view<DeviceType>();
  }

  execution_space = ExecutionSpaceFromDevice<DeviceType>::space;
  datamask_read =  V_MASK | F_MASK | MASK_MASK | RMASS_MASK | TYPE_MASK;
  datamask_modify = F_MASK;

}

/* ---------------------------------------------------------------------- */

template<class DeviceType>
FixLangevinKokkos<DeviceType>::~FixLangevinKokkos()
{
  memoryKK->destroy_kokkos(k_gfactor1,gfactor1);
  memoryKK->destroy_kokkos(k_gfactor2,gfactor2);
  memoryKK->destroy_kokkos(k_ratio,ratio);
  memoryKK->destroy_kokkos(k_flangevin,flangevin);
  if (gjfflag) memoryKK->destroy_kokkos(k_franprev,franprev);
  if (gjfflag) memoryKK->destroy_kokkos(k_lv,lv);
  memoryKK->destroy_kokkos(k_tforce,tforce);
}

/* ---------------------------------------------------------------------- */

template<class DeviceType>
void FixLangevinKokkos<DeviceType>::init()
{
  FixLangevin::init();
  if (oflag)
    error->all(FLERR,"Fix langevin omega is not yet implemented with kokkos");
  if (ascale)
    error->all(FLERR,"Fix langevin angmom is not yet implemented with kokkos");
  if (gjfflag && tbiasflag)
    error->all(FLERR,"Fix langevin gjf + tbias is not yet implemented with kokkos");
  if (gjfflag && tbiasflag)
    error->warning(FLERR,"Fix langevin gjf + kokkos is not implemented with random gaussians");

  // prefactors are modified in the init
  k_gfactor1.template modify<LMPHostType>();
  k_gfactor2.template modify<LMPHostType>();
}

/* ---------------------------------------------------------------------- */

template<class DeviceType>
void FixLangevinKokkos<DeviceType>::grow_arrays(int nmax)
{
  memoryKK->grow_kokkos(k_franprev,franprev,nmax,3,"langevin:franprev");
  d_franprev = k_franprev.template view<DeviceType>();
  h_franprev = k_franprev.template view<LMPHostType>();
  memoryKK->grow_kokkos(k_lv,lv,nmax,3,"langevin:lv");
  d_lv = k_lv.template view<DeviceType>();
  h_lv = k_lv.template view<LMPHostType>();
}

/* ---------------------------------------------------------------------- */

template<class DeviceType>
void FixLangevinKokkos<DeviceType>::initial_integrate(int /*vflag*/)
{
  atomKK->sync(execution_space,datamask_read);
  atomKK->modified(execution_space,datamask_modify);

  v = atomKK->k_v.view<DeviceType>();
  f = atomKK->k_f.view<DeviceType>();
  int nlocal = atomKK->nlocal;
  if (igroup == atomKK->firstgroup) nlocal = atomKK->nfirst;

  FixLangevinKokkosInitialIntegrateFunctor<DeviceType> functor(this);
  Kokkos::parallel_for(nlocal,functor);
}

template<class DeviceType>
KOKKOS_INLINE_FUNCTION
void FixLangevinKokkos<DeviceType>::initial_integrate_item(int i) const
{
  if (mask[i] & groupbit) {
    f(i,0) /= gjfa;
    f(i,1) /= gjfa;
    f(i,2) /= gjfa;
    v(i,0) = d_lv(i,0);
    v(i,1) = d_lv(i,1);
    v(i,2) = d_lv(i,2);
  }
}

/* ---------------------------------------------------------------------- */

template<class DeviceType>
void FixLangevinKokkos<DeviceType>::fused_integrate(int vflag)
{
  initial_integrate(vflag);
}

/* ---------------------------------------------------------------------- */

template<class DeviceType>
void FixLangevinKokkos<DeviceType>::post_force(int /*vflag*/)
{
  // sync the device views which might have been modified on host
  atomKK->sync(execution_space,datamask_read);
  rmass = atomKK->k_rmass.view<DeviceType>();
  f = atomKK->k_f.template view<DeviceType>();
  v = atomKK->k_v.template view<DeviceType>();
  type = atomKK->k_type.template view<DeviceType>();
  mask = atomKK->k_mask.template view<DeviceType>();

  k_gfactor1.template sync<DeviceType>();
  k_gfactor2.template sync<DeviceType>();
  k_ratio.template sync<DeviceType>();
  if (gjfflag) k_franprev.template sync<DeviceType>();
  if (gjfflag) k_lv.template sync<DeviceType>();

  boltz = force->boltz;
  dt = update->dt;
  mvv2e = force->mvv2e;
  ftm2v = force->ftm2v;
  fran_prop_const = sqrt(24.0*boltz/t_period/dt/mvv2e);

  compute_target(); // modifies tforce vector, hence sync here
  k_tforce.template sync<DeviceType>();

  double fsum[3],fsumall[3];
  bigint count;
  int nlocal = atomKK->nlocal;

  if (zeroflag) {
    fsum[0] = fsum[1] = fsum[2] = 0.0;
    count = group->count(igroup);
    if (count == 0)
      error->all(FLERR,"Cannot zero Langevin force of 0 atoms");
  }

  // reallocate flangevin if necessary
  if (tallyflag || osflag) {
    if (nlocal > maxatom1) {
      memoryKK->destroy_kokkos(k_flangevin,flangevin);
      maxatom1 = atomKK->nmax;
      memoryKK->create_kokkos(k_flangevin,flangevin,maxatom1,3,"langevin:flangevin");
      d_flangevin = k_flangevin.template view<DeviceType>();
      h_flangevin = k_flangevin.template view<LMPHostType>();
    }
  }

  // account for bias velocity
  if (tbiasflag == BIAS) {
    atomKK->sync(temperature->execution_space,temperature->datamask_read);
    temperature->compute_scalar();
    temperature->remove_bias_all(); // modifies velocities
    // if temeprature compute is kokkosized host-device comm won't be needed
    atomKK->modified(temperature->execution_space,temperature->datamask_modify);
    atomKK->sync(execution_space,temperature->datamask_modify);
  }

  // compute langevin force in parallel on the device
  FSUM s_fsum;
  if (tstyle == ATOM)
    if (gjfflag)
      if (tallyflag || osflag)
        if (tbiasflag == BIAS)
          if (rmass.data())
            if (zeroflag) {
              FixLangevinKokkosPostForceFunctor<DeviceType,1,1,1,1,1,1> post_functor(this);
              Kokkos::parallel_reduce(nlocal,post_functor,s_fsum);
            } else {
              FixLangevinKokkosPostForceFunctor<DeviceType,1,1,1,1,1,0> post_functor(this);
              Kokkos::parallel_for(nlocal,post_functor);
            }
          else
            if (zeroflag) {
              FixLangevinKokkosPostForceFunctor<DeviceType,1,1,1,1,0,1> post_functor(this);
              Kokkos::parallel_reduce(nlocal,post_functor,s_fsum);
            } else {
              FixLangevinKokkosPostForceFunctor<DeviceType,1,1,1,1,0,0> post_functor(this);
              Kokkos::parallel_for(nlocal,post_functor);
            }
        else
          if (rmass.data())
            if (zeroflag) {
              FixLangevinKokkosPostForceFunctor<DeviceType,1,1,1,0,1,1> post_functor(this);
              Kokkos::parallel_reduce(nlocal,post_functor,s_fsum);
            } else {
              FixLangevinKokkosPostForceFunctor<DeviceType,1,1,1,0,1,0> post_functor(this);
              Kokkos::parallel_for(nlocal,post_functor);
            }
          else
            if (zeroflag) {
              FixLangevinKokkosPostForceFunctor<DeviceType,1,1,1,0,0,1> post_functor(this);
              Kokkos::parallel_reduce(nlocal,post_functor,s_fsum);
            } else {
              FixLangevinKokkosPostForceFunctor<DeviceType,1,1,1,0,0,0> post_functor(this);
              Kokkos::parallel_for(nlocal,post_functor);
            }
      else
        if (tbiasflag == BIAS)
          if (rmass.data())
            if (zeroflag) {
              FixLangevinKokkosPostForceFunctor<DeviceType,1,1,0,1,1,1> post_functor(this);
              Kokkos::parallel_reduce(nlocal,post_functor,s_fsum);
            } else {
              FixLangevinKokkosPostForceFunctor<DeviceType,1,1,0,1,1,0> post_functor(this);
              Kokkos::parallel_for(nlocal,post_functor);
            }
          else
            if (zeroflag) {
              FixLangevinKokkosPostForceFunctor<DeviceType,1,1,0,1,0,1> post_functor(this);
              Kokkos::parallel_reduce(nlocal,post_functor,s_fsum);
            } else {
              FixLangevinKokkosPostForceFunctor<DeviceType,1,1,0,1,0,0> post_functor(this);
              Kokkos::parallel_for(nlocal,post_functor);
            }
        else
          if (rmass.data())
            if (zeroflag) {
              FixLangevinKokkosPostForceFunctor<DeviceType,1,1,0,0,1,1> post_functor(this);
              Kokkos::parallel_reduce(nlocal,post_functor,s_fsum);
            } else {
              FixLangevinKokkosPostForceFunctor<DeviceType,1,1,0,0,1,0> post_functor(this);
              Kokkos::parallel_for(nlocal,post_functor);
            }
          else
            if (zeroflag) {
              FixLangevinKokkosPostForceFunctor<DeviceType,1,1,0,0,0,1> post_functor(this);
              Kokkos::parallel_reduce(nlocal,post_functor,s_fsum);
            } else {
              FixLangevinKokkosPostForceFunctor<DeviceType,1,1,0,0,0,0> post_functor(this);
              Kokkos::parallel_for(nlocal,post_functor);
            }
    else
      if (tallyflag || osflag)
        if (tbiasflag == BIAS)
          if (rmass.data())
            if (zeroflag) {
              FixLangevinKokkosPostForceFunctor<DeviceType,1,0,1,1,1,1> post_functor(this);
              Kokkos::parallel_reduce(nlocal,post_functor,s_fsum);
            } else {
              FixLangevinKokkosPostForceFunctor<DeviceType,1,0,1,1,1,0> post_functor(this);
              Kokkos::parallel_for(nlocal,post_functor);
            }
          else
            if (zeroflag) {
              FixLangevinKokkosPostForceFunctor<DeviceType,1,0,1,1,0,1> post_functor(this);
              Kokkos::parallel_reduce(nlocal,post_functor,s_fsum);
            } else {
              FixLangevinKokkosPostForceFunctor<DeviceType,1,0,1,1,0,0> post_functor(this);
              Kokkos::parallel_for(nlocal,post_functor);
            }
        else
          if (rmass.data())
            if (zeroflag) {
              FixLangevinKokkosPostForceFunctor<DeviceType,1,0,1,0,1,1> post_functor(this);
              Kokkos::parallel_reduce(nlocal,post_functor,s_fsum);
            } else {
              FixLangevinKokkosPostForceFunctor<DeviceType,1,0,1,0,1,0> post_functor(this);
              Kokkos::parallel_for(nlocal,post_functor);
            }
          else
            if (zeroflag) {
              FixLangevinKokkosPostForceFunctor<DeviceType,1,0,1,0,0,1> post_functor(this);
              Kokkos::parallel_reduce(nlocal,post_functor,s_fsum);
            } else {
              FixLangevinKokkosPostForceFunctor<DeviceType,1,0,1,0,0,0> post_functor(this);
              Kokkos::parallel_for(nlocal,post_functor);
            }
      else
        if (tbiasflag == BIAS)
          if (rmass.data())
            if (zeroflag) {
              FixLangevinKokkosPostForceFunctor<DeviceType,1,0,0,1,1,1> post_functor(this);
              Kokkos::parallel_reduce(nlocal,post_functor,s_fsum);
            } else {
              FixLangevinKokkosPostForceFunctor<DeviceType,1,0,0,1,1,0> post_functor(this);
              Kokkos::parallel_for(nlocal,post_functor);
            }
          else
            if (zeroflag) {
              FixLangevinKokkosPostForceFunctor<DeviceType,1,0,0,1,0,1> post_functor(this);
              Kokkos::parallel_reduce(nlocal,post_functor,s_fsum);
            } else {
              FixLangevinKokkosPostForceFunctor<DeviceType,1,0,0,1,0,0> post_functor(this);
              Kokkos::parallel_for(nlocal,post_functor);
            }
        else
          if (rmass.data())
            if (zeroflag) {
              FixLangevinKokkosPostForceFunctor<DeviceType,1,0,0,0,1,1> post_functor(this);
              Kokkos::parallel_reduce(nlocal,post_functor,s_fsum);
            } else {
              FixLangevinKokkosPostForceFunctor<DeviceType,1,0,0,0,1,0> post_functor(this);
              Kokkos::parallel_for(nlocal,post_functor);
            }
          else
            if (zeroflag) {
              FixLangevinKokkosPostForceFunctor<DeviceType,1,0,0,0,0,1> post_functor(this);
              Kokkos::parallel_reduce(nlocal,post_functor,s_fsum);
            } else {
              FixLangevinKokkosPostForceFunctor<DeviceType,1,0,0,0,0,0> post_functor(this);
              Kokkos::parallel_for(nlocal,post_functor);
            }
  else
    if (gjfflag)
      if (tallyflag || osflag)
        if (tbiasflag == BIAS)
          if (rmass.data())
            if (zeroflag) {
              FixLangevinKokkosPostForceFunctor<DeviceType,0,1,1,1,1,1> post_functor(this);
              Kokkos::parallel_reduce(nlocal,post_functor,s_fsum);
            } else {
              FixLangevinKokkosPostForceFunctor<DeviceType,0,1,1,1,1,0> post_functor(this);
              Kokkos::parallel_for(nlocal,post_functor);
            }
          else
            if (zeroflag) {
              FixLangevinKokkosPostForceFunctor<DeviceType,0,1,1,1,0,1> post_functor(this);
              Kokkos::parallel_reduce(nlocal,post_functor,s_fsum);
            } else {
              FixLangevinKokkosPostForceFunctor<DeviceType,0,1,1,1,0,0> post_functor(this);
              Kokkos::parallel_for(nlocal,post_functor);
            }
        else
          if (rmass.data())
            if (zeroflag) {
              FixLangevinKokkosPostForceFunctor<DeviceType,0,1,1,0,1,1> post_functor(this);
              Kokkos::parallel_reduce(nlocal,post_functor,s_fsum);
            } else {
              FixLangevinKokkosPostForceFunctor<DeviceType,0,1,1,0,1,0> post_functor(this);
              Kokkos::parallel_for(nlocal,post_functor);
            }
          else
            if (zeroflag) {
              FixLangevinKokkosPostForceFunctor<DeviceType,0,1,1,0,0,1> post_functor(this);
              Kokkos::parallel_reduce(nlocal,post_functor,s_fsum);
            } else {
              FixLangevinKokkosPostForceFunctor<DeviceType,0,1,1,0,0,0> post_functor(this);
              Kokkos::parallel_for(nlocal,post_functor);
            }
      else
        if (tbiasflag == BIAS)
          if (rmass.data())
            if (zeroflag) {
              FixLangevinKokkosPostForceFunctor<DeviceType,0,1,0,1,1,1> post_functor(this);
              Kokkos::parallel_reduce(nlocal,post_functor,s_fsum);
            } else {
              FixLangevinKokkosPostForceFunctor<DeviceType,0,1,0,1,1,0> post_functor(this);
              Kokkos::parallel_for(nlocal,post_functor);
            }
          else
            if (zeroflag) {
              FixLangevinKokkosPostForceFunctor<DeviceType,0,1,0,1,0,1> post_functor(this);
              Kokkos::parallel_reduce(nlocal,post_functor,s_fsum);
            } else {
              FixLangevinKokkosPostForceFunctor<DeviceType,0,1,0,1,0,0> post_functor(this);
              Kokkos::parallel_for(nlocal,post_functor);
            }
        else
          if (rmass.data())
            if (zeroflag) {
              FixLangevinKokkosPostForceFunctor<DeviceType,0,1,0,0,1,1> post_functor(this);
              Kokkos::parallel_reduce(nlocal,post_functor,s_fsum);
            } else {
              FixLangevinKokkosPostForceFunctor<DeviceType,0,1,0,0,1,0> post_functor(this);
              Kokkos::parallel_for(nlocal,post_functor);
            }
          else
            if (zeroflag) {
              FixLangevinKokkosPostForceFunctor<DeviceType,0,1,0,0,0,1> post_functor(this);
              Kokkos::parallel_reduce(nlocal,post_functor,s_fsum);
            } else {
              FixLangevinKokkosPostForceFunctor<DeviceType,0,1,0,0,0,0> post_functor(this);
              Kokkos::parallel_for(nlocal,post_functor);
            }
    else
      if (tallyflag || osflag)
        if (tbiasflag == BIAS)
          if (rmass.data())
            if (zeroflag) {
              FixLangevinKokkosPostForceFunctor<DeviceType,0,0,1,1,1,1> post_functor(this);
              Kokkos::parallel_reduce(nlocal,post_functor,s_fsum);
            } else {
              FixLangevinKokkosPostForceFunctor<DeviceType,0,0,1,1,1,0> post_functor(this);
              Kokkos::parallel_for(nlocal,post_functor);
            }
          else
            if (zeroflag) {
              FixLangevinKokkosPostForceFunctor<DeviceType,0,0,1,1,0,1> post_functor(this);
              Kokkos::parallel_reduce(nlocal,post_functor,s_fsum);
            } else {
              FixLangevinKokkosPostForceFunctor<DeviceType,0,0,1,1,0,0> post_functor(this);
              Kokkos::parallel_for(nlocal,post_functor);
            }
        else
          if (rmass.data())
            if (zeroflag) {
              FixLangevinKokkosPostForceFunctor<DeviceType,0,0,1,0,1,1> post_functor(this);
              Kokkos::parallel_reduce(nlocal,post_functor,s_fsum);
            } else {
              FixLangevinKokkosPostForceFunctor<DeviceType,0,0,1,0,1,0> post_functor(this);
              Kokkos::parallel_for(nlocal,post_functor);
            }
          else
            if (zeroflag) {
              FixLangevinKokkosPostForceFunctor<DeviceType,0,0,1,0,0,1> post_functor(this);
              Kokkos::parallel_reduce(nlocal,post_functor,s_fsum);
            } else {
              FixLangevinKokkosPostForceFunctor<DeviceType,0,0,1,0,0,0> post_functor(this);
              Kokkos::parallel_for(nlocal,post_functor);
            }
      else
        if (tbiasflag == BIAS)
          if (rmass.data())
            if (zeroflag) {
              FixLangevinKokkosPostForceFunctor<DeviceType,0,0,0,1,1,1> post_functor(this);
              Kokkos::parallel_reduce(nlocal,post_functor,s_fsum);
            } else {
              FixLangevinKokkosPostForceFunctor<DeviceType,0,0,0,1,1,0> post_functor(this);
              Kokkos::parallel_for(nlocal,post_functor);
            }
          else
            if (zeroflag) {
              FixLangevinKokkosPostForceFunctor<DeviceType,0,0,0,1,0,1> post_functor(this);
              Kokkos::parallel_reduce(nlocal,post_functor,s_fsum);
            } else {
              FixLangevinKokkosPostForceFunctor<DeviceType,0,0,0,1,0,0> post_functor(this);
              Kokkos::parallel_for(nlocal,post_functor);
            }
        else
          if (rmass.data())
            if (zeroflag) {
              FixLangevinKokkosPostForceFunctor<DeviceType,0,0,0,0,1,1> post_functor(this);
              Kokkos::parallel_reduce(nlocal,post_functor,s_fsum);
            } else {
              FixLangevinKokkosPostForceFunctor<DeviceType,0,0,0,0,1,0> post_functor(this);
              Kokkos::parallel_for(nlocal,post_functor);
            }
          else
            if (zeroflag) {
              FixLangevinKokkosPostForceFunctor<DeviceType,0,0,0,0,0,1> post_functor(this);
              Kokkos::parallel_reduce(nlocal,post_functor,s_fsum);
            } else {
              FixLangevinKokkosPostForceFunctor<DeviceType,0,0,0,0,0,0> post_functor(this);
              Kokkos::parallel_for(nlocal,post_functor);
            }


  if (tbiasflag == BIAS) {
    atomKK->sync(temperature->execution_space,temperature->datamask_read);
    temperature->restore_bias_all(); // modifies velocities
    atomKK->modified(temperature->execution_space,temperature->datamask_modify);
    atomKK->sync(execution_space,temperature->datamask_modify);
  }

  // set modify flags for the views modified in post_force functor
  if (gjfflag) k_franprev.template modify<DeviceType>();
  if (gjfflag) k_lv.template modify<DeviceType>();
  if (tallyflag || osflag) k_flangevin.template modify<DeviceType>();

  // set total force to zero
  if (zeroflag) {
    fsum[0] = s_fsum.fx; fsum[1] = s_fsum.fy; fsum[2] = s_fsum.fz;
    MPI_Allreduce(fsum,fsumall,3,MPI_DOUBLE,MPI_SUM,world);
    h_fsumall(0) = fsumall[0]/count;
    h_fsumall(1) = fsumall[1]/count;
    h_fsumall(2) = fsumall[2]/count;
    k_fsumall.template modify<LMPHostType>();
    k_fsumall.template sync<DeviceType>();
    // set total force zero in parallel on the device
    FixLangevinKokkosZeroForceFunctor<DeviceType> zero_functor(this);
    Kokkos::parallel_for(nlocal,zero_functor);
  }
  // f is modified by both post_force and zero_force functors
  atomKK->modified(execution_space,datamask_modify);

  // thermostat omega and angmom
  //  if (oflag) omega_thermostat();
  //  if (ascale) angmom_thermostat();

}

/* ---------------------------------------------------------------------- */

template<class DeviceType>
template<int Tp_TSTYLEATOM, int Tp_GJF, int Tp_TALLY,
         int Tp_BIAS, int Tp_RMASS, int Tp_ZERO>
KOKKOS_INLINE_FUNCTION
FSUM FixLangevinKokkos<DeviceType>::post_force_item(int i) const
{
  FSUM fsum;
  double fdrag[3],fran[3];
  double gamma1,gamma2;
  double fswap;
  double tsqrt_t = tsqrt;

  if (mask[i] & groupbit) {
    rand_type rand_gen = rand_pool.get_state();
    if (Tp_TSTYLEATOM) tsqrt_t = sqrt(d_tforce[i]);
    if (Tp_RMASS) {
      gamma1 = -rmass[i] / t_period / ftm2v;
      gamma2 = sqrt(rmass[i]) * fran_prop_const / ftm2v;
      gamma1 *= 1.0/d_ratio[type[i]];
      gamma2 *= 1.0/sqrt(d_ratio[type[i]]) * tsqrt_t;
    } else {
      gamma1 = d_gfactor1[type[i]];
      gamma2 = d_gfactor2[type[i]] * tsqrt_t;
    }

    fran[0] = gamma2 * (rand_gen.drand() - 0.5); //(random->uniform()-0.5);
    fran[1] = gamma2 * (rand_gen.drand() - 0.5); //(random->uniform()-0.5);
    fran[2] = gamma2 * (rand_gen.drand() - 0.5); //(random->uniform()-0.5);

    if (Tp_BIAS) {
      fdrag[0] = gamma1*v(i,0);
      fdrag[1] = gamma1*v(i,1);
      fdrag[2] = gamma1*v(i,2);
      if (v(i,0) == 0.0) fran[0] = 0.0;
      if (v(i,1) == 0.0) fran[1] = 0.0;
      if (v(i,2) == 0.0) fran[2] = 0.0;
    } else {
      fdrag[0] = gamma1*v(i,0);
      fdrag[1] = gamma1*v(i,1);
      fdrag[2] = gamma1*v(i,2);
    }

    if (Tp_GJF) {
      d_lv(i,0) = gjfsib*v(i,0);
      d_lv(i,1) = gjfsib*v(i,1);
      d_lv(i,2) = gjfsib*v(i,2);

      fswap = 0.5*(fran[0]+d_franprev(i,0));
      d_franprev(i,0) = fran[0];
      fran[0] = fswap;
      fswap = 0.5*(fran[1]+d_franprev(i,1));
      d_franprev(i,1) = fran[1];
      fran[1] = fswap;
      fswap = 0.5*(fran[2]+d_franprev(i,2));
      d_franprev(i,2) = fran[2];
      fran[2] = fswap;

      fdrag[0] *= gjfa;
      fdrag[1] *= gjfa;
      fdrag[2] *= gjfa;
      fran[0] *= gjfa;
      fran[1] *= gjfa;
      fran[2] *= gjfa;
      f(i,0) *= gjfa;
      f(i,1) *= gjfa;
      f(i,2) *= gjfa;
    }

    f(i,0) += fdrag[0] + fran[0];
    f(i,1) += fdrag[1] + fran[1];
    f(i,2) += fdrag[2] + fran[2];

    if (Tp_TALLY) {
      if (Tp_GJF) {
        fdrag[0] = gamma1*d_lv(i,0)/gjfsib/gjfsib;
        fdrag[1] = gamma1*d_lv(i,1)/gjfsib/gjfsib;
        fdrag[2] = gamma1*d_lv(i,2)/gjfsib/gjfsib;
        fswap = (2*fran[0]/gjfa - d_franprev(i,0))/gjfsib;
        fran[0] = fswap;
        fswap = (2*fran[1]/gjfa - d_franprev(i,1))/gjfsib;
        fran[1] = fswap;
        fswap = (2*fran[2]/gjfa - d_franprev(i,2))/gjfsib;
        fran[2] = fswap;
      }
      d_flangevin(i,0) = fdrag[0] + fran[0];
      d_flangevin(i,1) = fdrag[1] + fran[1];
      d_flangevin(i,2) = fdrag[2] + fran[2];
    }

    if (Tp_ZERO) {
      fsum.fx = fran[0];
      fsum.fy = fran[1];
      fsum.fz = fran[2];
    }
    rand_pool.free_state(rand_gen);
  }

  return fsum;
}

/* ---------------------------------------------------------------------- */

template<class DeviceType>
KOKKOS_INLINE_FUNCTION
void FixLangevinKokkos<DeviceType>::zero_force_item(int i) const
{
  if (mask[i] & groupbit) {
    f(i,0) -= d_fsumall[0];
    f(i,1) -= d_fsumall[1];
    f(i,2) -= d_fsumall[2];
  }

}

/* ----------------------------------------------------------------------
   set current t_target and t_sqrt
   ------------------------------------------------------------------------- */

template<class DeviceType>
void FixLangevinKokkos<DeviceType>::compute_target()
{
  atomKK->sync(Host, MASK_MASK);
  mask = atomKK->k_mask.template view<DeviceType>();
  int nlocal = atomKK->nlocal;

  double delta = update->ntimestep - update->beginstep;
  if (delta != 0.0) delta /= update->endstep - update->beginstep;

  // if variable temp, evaluate variable, wrap with clear/add
  // reallocate tforce array if necessary

  if (tstyle == CONSTANT) {
    t_target = t_start + delta * (t_stop-t_start);
    tsqrt = sqrt(t_target);
  } else {
    modify->clearstep_compute();
    if (tstyle == EQUAL) {
      t_target = input->variable->compute_equal(tvar);
      if (t_target < 0.0)
        error->one(FLERR,"Fix langevin variable returned negative temperature");
      tsqrt = sqrt(t_target);
    } else {
      if (atom->nmax > maxatom2) {
        maxatom2 = atom->nmax;
        memoryKK->destroy_kokkos(k_tforce,tforce);
        memoryKK->create_kokkos(k_tforce,tforce,maxatom2,"langevin:tforce");
        d_tforce = k_tforce.template view<DeviceType>();
        h_tforce = k_tforce.template view<LMPHostType>();
      }
      input->variable->compute_atom(tvar,igroup,tforce,1,0); // tforce is modified on host
      k_tforce.template modify<LMPHostType>();
      for (int i = 0; i < nlocal; i++)
        if (mask[i] & groupbit)
          if (h_tforce[i] < 0.0)
            error->one(FLERR,
                       "Fix langevin variable returned negative temperature");
    }
    modify->addstep_compute(update->ntimestep + 1);
  }
}

/* ---------------------------------------------------------------------- */

template<class DeviceType>
void FixLangevinKokkos<DeviceType>::reset_dt()
{
  if (atomKK->mass) {
    for (int i = 1; i <= atomKK->ntypes; i++) {
      h_gfactor2[i] = sqrt(atomKK->mass[i]) *
        sqrt(24.0*force->boltz/t_period/update->dt/force->mvv2e) /
        force->ftm2v;
      h_gfactor2[i] *= 1.0/sqrt(h_ratio[i]);
    }
    k_gfactor2.template modify<LMPHostType>();
  }

}

/* ---------------------------------------------------------------------- */

template<class DeviceType>
double FixLangevinKokkos<DeviceType>::compute_scalar()
{
  if (!tallyflag || flangevin == nullptr) return 0.0;

  v = atomKK->k_v.template view<DeviceType>();
  mask = atomKK->k_mask.template view<DeviceType>();

  // capture the very first energy transfer to thermal reservoir

  if (update->ntimestep == update->beginstep) {
    energy_onestep = 0.0;
    atomKK->sync(execution_space,V_MASK | MASK_MASK);
    int nlocal = atomKK->nlocal;
    k_flangevin.template sync<DeviceType>();
    FixLangevinKokkosTallyEnergyFunctor<DeviceType> scalar_functor(this);
    Kokkos::parallel_reduce(nlocal,scalar_functor,energy_onestep);
    energy = 0.5*energy_onestep*update->dt;
  }

  // convert midstep energy back to previous fullstep energy
  double energy_me = energy - 0.5*energy_onestep*update->dt;
  double energy_all;
  MPI_Allreduce(&energy_me,&energy_all,1,MPI_DOUBLE,MPI_SUM,world);
  return -energy_all;
}

/* ---------------------------------------------------------------------- */

template<class DeviceType>
KOKKOS_INLINE_FUNCTION
double FixLangevinKokkos<DeviceType>::compute_energy_item(int i) const
{
  double my_energy = 0.0;
  if (mask[i] & groupbit)
    my_energy = d_flangevin(i,0)*v(i,0) + d_flangevin(i,1)*v(i,1) +
      d_flangevin(i,2)*v(i,2);
  return my_energy;
}

/* ----------------------------------------------------------------------
   tally energy transfer to thermal reservoir
   ------------------------------------------------------------------------- */

template<class DeviceType>
void FixLangevinKokkos<DeviceType>::end_of_step()
{
  if (!tallyflag && !gjfflag) return;

  v = atomKK->k_v.template view<DeviceType>();
  f = atomKK->k_f.template view<DeviceType>();
  mask = atomKK->k_mask.template view<DeviceType>();

  atomKK->sync(execution_space,V_MASK | MASK_MASK);
  int nlocal = atomKK->nlocal;

  energy_onestep = 0.0;

  k_flangevin.template sync<DeviceType>();
  FixLangevinKokkosTallyEnergyFunctor<DeviceType> tally_functor(this);
  Kokkos::parallel_reduce(nlocal,tally_functor,energy_onestep);

  if (gjfflag) {
    if (rmass.data()) {
      FixLangevinKokkosEndOfStepFunctor<DeviceType,1> functor(this);
      Kokkos::parallel_for(nlocal,functor);
    } else {
      mass = atomKK->k_mass.view<DeviceType>();
      FixLangevinKokkosEndOfStepFunctor<DeviceType,0> functor(this);
      Kokkos::parallel_for(nlocal,functor);
    }
  }

  energy += energy_onestep*update->dt;
}

template<class DeviceType>
KOKKOS_INLINE_FUNCTION
void FixLangevinKokkos<DeviceType>::end_of_step_item(int i) const {
  double tmp[3];
  if (mask[i] & groupbit) {
    const double dtfm = force->ftm2v * 0.5 * dt / mass[type[i]];
    tmp[0] = v(i,0);
    tmp[1] = v(i,1);
    tmp[2] = v(i,2);
    if (!osflag) {
      v(i,0) = d_lv(i,0);
      v(i,1) = d_lv(i,1);
      v(i,2) = d_lv(i,2);
    } else {
      v(i,0) = 0.5 * gjfsib * gjfsib * (v(i,0) + dtfm * f(i,0) / gjfa) +
                dtfm * 0.5 * (gjfsib * d_flangevin(i,0) - d_franprev(i,0)) +
                (gjfsib * gjfa * 0.5 + dt * 0.25 / t_period / gjfsib) * d_lv(i,0);
      v(i,1) = 0.5 * gjfsib * gjfsib * (v(i,1) + dtfm * f(i,1) / gjfa) +
                dtfm * 0.5 * (gjfsib * d_flangevin(i,0) - d_franprev(i,1)) +
                (gjfsib * gjfa * 0.5 + dt * 0.25 / t_period / gjfsib) * d_lv(i,1);
      v(i,2) = 0.5 * gjfsib * gjfsib * (v(i,2) + dtfm * f(i,2) / gjfa) +
                dtfm * 0.5 * (gjfsib * d_flangevin(i,0) - d_franprev(i,2)) +
                (gjfsib * gjfa * 0.5 + dt * 0.25 / t_period / gjfsib) * d_lv(i,2);
    }
    d_lv(i,0) = tmp[0];
    d_lv(i,1) = tmp[1];
    d_lv(i,2) = tmp[2];
  }
}

template<class DeviceType>
KOKKOS_INLINE_FUNCTION
void FixLangevinKokkos<DeviceType>::end_of_step_rmass_item(int i) const
{
  double tmp[3];
  if (mask[i] & groupbit) {
    const double dtfm = force->ftm2v * 0.5 * dt / rmass[i];
    tmp[0] = v(i,0);
    tmp[1] = v(i,1);
    tmp[2] = v(i,2);
    if (!osflag) {
      v(i,0) = d_lv(i,0);
      v(i,1) = d_lv(i,1);
      v(i,2) = d_lv(i,2);
    } else {
      v(i,0) = 0.5 * gjfsib * gjfsib * (v(i,0) + dtfm * f(i,0) / gjfa) +
                dtfm * 0.5 * (gjfsib * d_flangevin(i,0) - d_franprev(i,0)) +
                (gjfsib * gjfa * 0.5 + dt * 0.25 / t_period / gjfsib) * d_lv(i,0);
      v(i,1) = 0.5 * gjfsib * gjfsib * (v(i,1) + dtfm * f(i,1) / gjfa) +
                dtfm * 0.5 * (gjfsib * d_flangevin(i,1) - d_franprev(i,1)) +
                (gjfsib * gjfa * 0.5 + dt * 0.25 / t_period / gjfsib) * d_lv(i,1);
      v(i,2) = 0.5 * gjfsib * gjfsib * (v(i,2) + dtfm * f(i,2) / gjfa) +
                dtfm * 0.5 * (gjfsib * d_flangevin(i,2) - d_franprev(i,2)) +
                (gjfsib * gjfa * 0.5 + dt * 0.25 / t_period / gjfsib) * d_lv(i,2);
    }
    d_lv(i,0) = tmp[0];
    d_lv(i,1) = tmp[1];
    d_lv(i,2) = tmp[2];
  }
}

/* ----------------------------------------------------------------------
   copy values within local atom-based array
   ------------------------------------------------------------------------- */

template<class DeviceType>
void FixLangevinKokkos<DeviceType>::copy_arrays(int i, int j, int /*delflag*/)
{
  h_franprev(j,0) = h_franprev(i,0);
  h_franprev(j,1) = h_franprev(i,1);
  h_franprev(j,2) = h_franprev(i,2);
  h_lv(j,0) = h_lv(i,0);
  h_lv(j,1) = h_lv(i,1);
  h_lv(j,2) = h_lv(i,2);

  k_franprev.template modify<LMPHostType>();
  k_lv.template modify<LMPHostType>();

}

/* ----------------------------------------------------------------------
   sort local atom-based arrays
------------------------------------------------------------------------- */

template<class DeviceType>
void FixLangevinKokkos<DeviceType>::sort_kokkos(Kokkos::BinSort<KeyViewType, BinOp> &Sorter)
{
  // always sort on the device

  k_franprev.sync_device();
  k_lv.sync_device();

  Sorter.sort(LMPDeviceType(), k_franprev.d_view);
  Sorter.sort(LMPDeviceType(), k_lv.d_view);

  k_franprev.modify_device();
  k_lv.modify_device();
}

/* ---------------------------------------------------------------------- */

template<class DeviceType>
void FixLangevinKokkos<DeviceType>::cleanup_copy()
{
  random = nullptr;
  tstr = nullptr;
  gfactor1 = nullptr;
  gfactor2 = nullptr;
  ratio = nullptr;
  id_temp = nullptr;
  flangevin = nullptr;
  tforce = nullptr;
  gjfflag = 0;
  franprev = nullptr;
  lv = nullptr;
  id = style = nullptr;
  vatom = nullptr;
}

namespace LAMMPS_NS {
template class FixLangevinKokkos<LMPDeviceType>;
#ifdef LMP_KOKKOS_GPU
template class FixLangevinKokkos<LMPHostType>;
#endif
}
<|MERGE_RESOLUTION|>--- conflicted
+++ resolved
@@ -44,11 +44,8 @@
   FixLangevin(lmp, narg, arg),rand_pool(seed + comm->me)
 {
   kokkosable = 1;
-<<<<<<< HEAD
   fuse_integrate_flag = 1;
-=======
   sort_device = 1;
->>>>>>> 41a01968
   atomKK = (AtomKokkos *) atom;
   int ntypes = atomKK->ntypes;
 
