--- conflicted
+++ resolved
@@ -579,7 +579,6 @@
       int which = 0;
       if (arg[iarg][0] == 'd') which = 1;
       if (strstr(arg[iarg+1],"v_") == arg[iarg+1]) varparse(arg[iarg+1],1);
-<<<<<<< HEAD
       else if (!which) ivalue = force->inumeric(FLERR,arg[iarg+1]);
       else dvalue = force->numeric(FLERR,arg[iarg+1]);
       
@@ -590,14 +589,6 @@
         error->all(FLERR,"Set command per-atom custom vector does not exist");
       if (!which) set(IVEC);
       else set(DVEC);
-=======
-      else ivalue = utils::inumeric(FLERR,arg[iarg+1],false,lmp);
-      int flag;
-      index_custom = atom->find_custom(&arg[iarg][2],flag);
-      if (index_custom < 0 || flag != 0)
-        error->all(FLERR,"Set command integer vector does not exist");
-      set(INAME);
->>>>>>> 102a6eba
       iarg += 2;
 
     // custom per-atom array, must include bracketed index
@@ -608,18 +599,8 @@
       int which = 0;
       if (arg[iarg][0] == 'd') which = 1;
       if (strstr(arg[iarg+1],"v_") == arg[iarg+1]) varparse(arg[iarg+1],1);
-<<<<<<< HEAD
       else if (!which) ivalue = force->inumeric(FLERR,arg[iarg+1]);
       else dvalue = force->numeric(FLERR,arg[iarg+1]);
-=======
-      else dvalue = utils::numeric(FLERR,arg[iarg+1],false,lmp);
-      int flag;
-      index_custom = atom->find_custom(&arg[iarg][2],flag);
-      if (index_custom < 0 || flag != 1)
-        error->all(FLERR,"Set command floating point vector does not exist");
-      set(DNAME);
-      iarg += 2;
->>>>>>> 102a6eba
 
       int n = strlen(arg[iarg]);
       char *suffix = new char[n];
