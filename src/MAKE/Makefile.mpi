# mpi = MPI with its default compiler

SHELL = /bin/sh

# ---------------------------------------------------------------------
# compiler/linker settings
# specify flags and libraries needed for your compiler

CC =		mpicxx
<<<<<<< HEAD
CCFLAGS =	-g -O3 -fopenmp
=======
CCFLAGS =	-g -O3 -std=c++11
>>>>>>> a88efcbb
SHFLAGS =	-fPIC
DEPFLAGS =	-M

LINK =		mpicxx
<<<<<<< HEAD
LINKFLAGS =	-g -O3 -fopenmp
=======
LINKFLAGS =	-g -O3 -std=c++11
>>>>>>> a88efcbb
LIB =
SIZE =		size

ARCHIVE =	ar
ARFLAGS =	-rc
SHLIBFLAGS =	-shared -rdynamic

# ---------------------------------------------------------------------
# LAMMPS-specific settings, all OPTIONAL
# specify settings for LAMMPS features you will use
# if you change any -D setting, do full re-compile after "make clean"

# LAMMPS ifdef settings
# see possible settings in Section 3.5 of the manual

LMP_INC =	-DLAMMPS_GZIP -DLAMMPS_MEMALIGN=64  # -DLAMMPS_CXX98

# MPI library
# see discussion in Section 3.4 of the manual
# MPI wrapper compiler/linker can provide this info
# can point to dummy MPI library in src/STUBS as in Makefile.serial
# use -D MPICH and OMPI settings in INC to avoid C++ lib conflicts
# INC = path for mpi.h, MPI compiler settings
# PATH = path for MPI library
# LIB = name of MPI library

MPI_INC =       -DMPICH_SKIP_MPICXX -DOMPI_SKIP_MPICXX=1
MPI_PATH =
MPI_LIB =

# FFT library
# see discussion in Section 3.5.2 of manual
# can be left blank to use provided KISS FFT library
# INC = -DFFT setting, e.g. -DFFT_FFTW, FFT compiler settings
# PATH = path for FFT library
# LIB = name of FFT library

FFT_INC =
FFT_PATH =
FFT_LIB =

# JPEG and/or PNG library
# see discussion in Section 3.5.4 of manual
# only needed if -DLAMMPS_JPEG or -DLAMMPS_PNG listed with LMP_INC
# INC = path(s) for jpeglib.h and/or png.h
# PATH = path(s) for JPEG library and/or PNG library
# LIB = name(s) of JPEG library and/or PNG library

JPG_INC =
JPG_PATH =
JPG_LIB =

# library for loading shared objects (defaults to -ldl, should be empty on Windows)
# uncomment to change the default

# override DYN_LIB =

# ---------------------------------------------------------------------
# build rules and dependencies
# do not edit this section

include Makefile.package.settings
include Makefile.package

EXTRA_INC = $(LMP_INC) $(PKG_INC) $(MPI_INC) $(FFT_INC) $(JPG_INC) $(PKG_SYSINC)
EXTRA_PATH = $(PKG_PATH) $(MPI_PATH) $(FFT_PATH) $(JPG_PATH) $(PKG_SYSPATH)
EXTRA_LIB = $(PKG_LIB) $(MPI_LIB) $(FFT_LIB) $(JPG_LIB) $(PKG_SYSLIB) $(DYN_LIB)
EXTRA_CPP_DEPENDS = $(PKG_CPP_DEPENDS)
EXTRA_LINK_DEPENDS = $(PKG_LINK_DEPENDS)

# Path to src files

vpath %.cpp ..
vpath %.h ..

# Link target

$(EXE): main.o $(LMPLIB) $(EXTRA_LINK_DEPENDS)
	$(LINK) $(LINKFLAGS) main.o $(EXTRA_PATH) $(LMPLINK) $(EXTRA_LIB) $(LIB) -o $@
	$(SIZE) $@

# Library targets

$(ARLIB): $(OBJ) $(EXTRA_LINK_DEPENDS)
	@rm -f ../$(ARLIB)
	$(ARCHIVE) $(ARFLAGS) ../$(ARLIB) $(OBJ)
	@rm -f $(ARLIB)
	@ln -s ../$(ARLIB) $(ARLIB)

$(SHLIB): $(OBJ) $(EXTRA_LINK_DEPENDS)
	$(CC) $(CCFLAGS) $(SHFLAGS) $(SHLIBFLAGS) $(EXTRA_PATH) -o ../$(SHLIB) \
		$(OBJ) $(EXTRA_LIB) $(LIB)
	@rm -f $(SHLIB)
	@ln -s ../$(SHLIB) $(SHLIB)

# Compilation rules

%.o:%.cpp
	$(CC) $(CCFLAGS) $(SHFLAGS) $(EXTRA_INC) -c $<

# Individual dependencies

depend : fastdep.exe $(SRC)
	@./fastdep.exe $(EXTRA_INC) -- $^ > .depend || exit 1

fastdep.exe: ../DEPEND/fastdep.c
	cc -O -o $@ $<

sinclude .depend<|MERGE_RESOLUTION|>--- conflicted
+++ resolved
@@ -7,20 +7,12 @@
 # specify flags and libraries needed for your compiler
 
 CC =		mpicxx
-<<<<<<< HEAD
-CCFLAGS =	-g -O3 -fopenmp
-=======
 CCFLAGS =	-g -O3 -std=c++11
->>>>>>> a88efcbb
 SHFLAGS =	-fPIC
 DEPFLAGS =	-M
 
 LINK =		mpicxx
-<<<<<<< HEAD
-LINKFLAGS =	-g -O3 -fopenmp
-=======
 LINKFLAGS =	-g -O3 -std=c++11
->>>>>>> a88efcbb
 LIB =
 SIZE =		size
 
