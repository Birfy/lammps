"Higher level section"_Speed.html - "LAMMPS WWW Site"_lws - "LAMMPS
Documentation"_ld - "LAMMPS Commands"_lc :c

:link(lws,http://lammps.sandia.gov)
:link(ld,Manual.html)
:link(lc,Commands_all.html)

:line

KOKKOS package :h3

Kokkos is a templated C++ library that provides abstractions to allow
a single implementation of an application kernel (e.g. a pair style)
to run efficiently on different kinds of hardware, such as GPUs, Intel
Xeon Phis, or many-core CPUs. Kokkos maps the C++ kernel onto
different backend languages such as CUDA, OpenMP, or Pthreads.  The
Kokkos library also provides data abstractions to adjust (at compile
time) the memory layout of data structures like 2d and 3d arrays to
optimize performance on different hardware. For more information on
Kokkos, see "Github"_https://github.com/kokkos/kokkos. Kokkos is part
of "Trilinos"_http://trilinos.sandia.gov/packages/kokkos. The Kokkos
library was written primarily by Carter Edwards, Christian Trott, and
Dan Sunderland (all Sandia).

The LAMMPS KOKKOS package contains versions of pair, fix, and atom
styles that use data structures and macros provided by the Kokkos
library, which is included with LAMMPS in /lib/kokkos. The KOKKOS
package was developed primarily by Christian Trott (Sandia) and Stan
Moore (Sandia) with contributions of various styles by others,
including Sikandar Mashayak (UIUC), Ray Shan (Sandia), and Dan Ibanez
(Sandia). For more information on developing using Kokkos abstractions
see the Kokkos programmers' guide at /lib/kokkos/doc/Kokkos_PG.pdf.

Kokkos currently provides support for 3 modes of execution (per MPI
task). These are Serial (MPI-only for CPUs and Intel Phi), OpenMP
(threading for many-core CPUs and Intel Phi), and CUDA (for NVIDIA
GPUs). You choose the mode at build time to produce an executable
compatible with specific hardware.

[Building LAMMPS with the KOKKOS package:]

NOTE: Kokkos support within LAMMPS must be built with a C++11 compatible
compiler. This means GCC version 4.7.2 or later, Intel 14.0.4 or later, or
Clang 3.5.2 or later is required.

The recommended method of building the KOKKOS package is to start with
the provided Kokkos Makefiles in /src/MAKE/OPTIONS/. You may need to
modify the KOKKOS_ARCH variable in the Makefile to match your specific
hardware. For example:

for Sandy Bridge CPUs, set KOKKOS_ARCH=SNB
for Broadwell CPUs, set KOKKOS_ARCH=BWD
for K80 GPUs, set KOKKOS_ARCH=Kepler37
for P100 GPUs and Power8 CPUs, set KOKKOS_ARCH=Pascal60,Power8 :ul

See the [Advanced Kokkos Options] section below for a listing of all
KOKKOS_ARCH options.

[Compile for CPU-only (MPI only, no threading):]

use a C++11 compatible compiler and set KOKKOS_ARCH variable in
/src/MAKE/OPTIONS/Makefile.kokkos_mpi_only as described above. Then do the
following:

cd lammps/src
make yes-kokkos
make kokkos_mpi_only :pre

[Compile for CPU-only (MPI plus OpenMP threading):]

NOTE: To build with Kokkos support for OpenMP threading, your compiler
must support the OpenMP interface. You should have one or more
multi-core CPUs so that multiple threads can be launched by each MPI
task running on a CPU.

Use a C++11 compatible compiler and set KOKKOS_ARCH variable in
/src/MAKE/OPTIONS/Makefile.kokkos_omp as described above.  Then do the
following:

cd lammps/src
make yes-kokkos
make kokkos_omp :pre

[Compile for Intel KNL Xeon Phi (Intel Compiler, OpenMPI):]

use a C++11 compatible compiler and do the following:

cd lammps/src
make yes-kokkos
make kokkos_phi :pre

[Compile for CPUs and GPUs (with OpenMPI or MPICH):]

NOTE: To build with Kokkos support for NVIDIA GPUs, NVIDIA CUDA
software version 7.5 or later must be installed on your system. See
the discussion for the "GPU package"_Speed_gpu.html for details of how
to check and do this.

NOTE: Kokkos with CUDA currently implicitly assumes, that the MPI
library is CUDA-aware and has support for GPU-direct. This is not always
the case, especially when using pre-compiled MPI libraries provided by
a Linux distribution. This is not a problem when using only a single
GPU and a single MPI rank on a desktop. When running with multiple
MPI ranks, you may see segmentation faults without GPU-direct support.
These can be avoided by adding the flags '-pk kokkos gpu/direct off'
to the LAMMPS command line or by using the command
"package kokkos gpu/direct off"_package.html in the input file.

Use a C++11 compatible compiler and set KOKKOS_ARCH variable in
/src/MAKE/OPTIONS/Makefile.kokkos_cuda_mpi for both GPU and CPU as
described above.  Then do the following:

cd lammps/src
make yes-kokkos
make kokkos_cuda_mpi :pre

[Alternative Methods of Compiling:]

Alternatively, the KOKKOS package can be built by specifying Kokkos variables
on the make command line. For example:

make mpi KOKKOS_DEVICES=OpenMP KOKKOS_ARCH=SNB     # set the KOKKOS_DEVICES and KOKKOS_ARCH variable explicitly
make kokkos_cuda_mpi KOKKOS_ARCH=Pascal60,Power8   # set the KOKKOS_ARCH variable explicitly :pre

Setting the KOKKOS_DEVICES and KOKKOS_ARCH variables on the make
command line requires a GNU-compatible make command. Try "gmake" if
your system's standard make complains.

NOTE: If you build using make line variables and re-build LAMMPS twice
with different KOKKOS options and the *same* target, then you *must*
perform a "make clean-all" or "make clean-machine" before each
build. This is to force all the KOKKOS-dependent files to be
re-compiled with the new options.

[Running LAMMPS with the KOKKOS package:]

All Kokkos operations occur within the context of an individual MPI
task running on a single node of the machine. The total number of MPI
tasks used by LAMMPS (one or multiple per compute node) is set in the
usual manner via the mpirun or mpiexec commands, and is independent of
Kokkos. E.g. the mpirun command in OpenMPI does this via its -np and
-npernode switches. Ditto for MPICH via -np and -ppn.

[Running on a multi-core CPU:]

Here is a quick overview of how to use the KOKKOS package
for CPU acceleration, assuming one or more 16-core nodes.

mpirun -np 16 lmp_kokkos_mpi_only -k on -sf kk -in in.lj        # 1 node, 16 MPI tasks/node, no multi-threading
mpirun -np 2 -ppn 1 lmp_kokkos_omp -k on t 16 -sf kk -in in.lj  # 2 nodes, 1 MPI task/node, 16 threads/task
mpirun -np 2 lmp_kokkos_omp -k on t 8 -sf kk -in in.lj          # 1 node,  2 MPI tasks/node, 8 threads/task
mpirun -np 32 -ppn 4 lmp_kokkos_omp -k on t 4 -sf kk -in in.lj  # 8 nodes, 4 MPI tasks/node, 4 threads/task :pre

To run using the KOKKOS package, use the "-k on", "-sf kk" and "-pk
kokkos" "command-line switches"_Run_options.html in your mpirun
command.  You must use the "-k on" "command-line
switch"_Run_options.html to enable the KOKKOS package. It takes
additional arguments for hardware settings appropriate to your system.
For OpenMP use:

-k on t Nt :pre

The "t Nt" option specifies how many OpenMP threads per MPI task to
use with a node. The default is Nt = 1, which is MPI-only mode.  Note
that the product of MPI tasks * OpenMP threads/task should not exceed
the physical number of cores (on a node), otherwise performance will
suffer. If hyperthreading is enabled, then the product of MPI tasks *
OpenMP threads/task should not exceed the physical number of cores *
hardware threads.  The "-k on" switch also issues a "package kokkos"
command (with no additional arguments) which sets various KOKKOS
options to default values, as discussed on the "package"_package.html
command doc page.

The "-sf kk" "command-line switch"_Run_options.html will automatically
append the "/kk" suffix to styles that support it.  In this manner no
modification to the input script is needed. Alternatively, one can run
with the KOKKOS package by editing the input script as described
below.

NOTE: The default for the "package kokkos"_package.html command is to
use "full" neighbor lists and set the Newton flag to "off" for both
pairwise and bonded interactions. However, when running on CPUs, it
will typically be faster to use "half" neighbor lists and set the
Newton flag to "on", just as is the case for non-accelerated pair
styles. It can also be faster to use non-threaded communication.  Use
the "-pk kokkos" "command-line switch"_Run_options.html to change the
default "package kokkos"_package.html options. See its doc page for
details and default settings. Experimenting with its options can
provide a speed-up for specific calculations. For example:

mpirun -np 16 lmp_kokkos_mpi_only -k on -sf kk -pk kokkos newton on neigh half comm no -in in.lj       # Newton on, Half neighbor list, non-threaded comm :pre

If the "newton"_newton.html command is used in the input
script, it can also override the Newton flag defaults.

[Core and Thread Affinity:]

When using multi-threading, it is important for performance to bind
both MPI tasks to physical cores, and threads to physical cores, so
they do not migrate during a simulation.

If you are not certain MPI tasks are being bound (check the defaults
for your MPI installation), binding can be forced with these flags:

OpenMPI 1.8: mpirun -np 2 --bind-to socket --map-by socket ./lmp_openmpi ...
Mvapich2 2.0: mpiexec -np 2 --bind-to socket --map-by socket ./lmp_mvapich ... :pre

For binding threads with KOKKOS OpenMP, use thread affinity
environment variables to force binding. With OpenMP 3.1 (gcc 4.7 or
later, intel 12 or later) setting the environment variable
OMP_PROC_BIND=true should be sufficient. In general, for best
performance with OpenMP 4.0 or better set OMP_PROC_BIND=spread and
OMP_PLACES=threads.  For binding threads with the KOKKOS pthreads
option, compile LAMMPS the KOKKOS HWLOC=yes option as described below.

[Running on Knight's Landing (KNL) Intel Xeon Phi:]

Here is a quick overview of how to use the KOKKOS package for the
Intel Knight's Landing (KNL) Xeon Phi:

KNL Intel Phi chips have 68 physical cores. Typically 1 to 4 cores are
reserved for the OS, and only 64 or 66 cores are used. Each core has 4
hyperthreads,so there are effectively N = 256 (4*64) or N = 264 (4*66)
cores to run on. The product of MPI tasks * OpenMP threads/task should
not exceed this limit, otherwise performance will suffer. Note that
with the KOKKOS package you do not need to specify how many KNLs there
are per node; each KNL is simply treated as running some number of MPI
tasks.

Examples of mpirun commands that follow these rules are shown below.

Intel KNL node with 68 cores (272 threads/node via 4x hardware threading):
mpirun -np 64 lmp_kokkos_phi -k on t 4 -sf kk -in in.lj      # 1 node, 64 MPI tasks/node, 4 threads/task
mpirun -np 66 lmp_kokkos_phi -k on t 4 -sf kk -in in.lj      # 1 node, 66 MPI tasks/node, 4 threads/task
mpirun -np 32 lmp_kokkos_phi -k on t 8 -sf kk -in in.lj      # 1 node, 32 MPI tasks/node, 8 threads/task
mpirun -np 512 -ppn 64 lmp_kokkos_phi -k on t 4 -sf kk -in in.lj  # 8 nodes, 64 MPI tasks/node, 4 threads/task :pre

The -np setting of the mpirun command sets the number of MPI
tasks/node. The "-k on t Nt" command-line switch sets the number of
threads/task as Nt. The product of these two values should be N, i.e.
256 or 264.

NOTE: The default for the "package kokkos"_package.html command is to
use "full" neighbor lists and set the Newton flag to "off" for both
pairwise and bonded interactions. When running on KNL, this will
typically be best for pair-wise potentials. For manybody potentials,
using "half" neighbor lists and setting the Newton flag to "on" may be
faster. It can also be faster to use non-threaded communication.  Use
the "-pk kokkos" "command-line switch"_Run_options.html to change the
default "package kokkos"_package.html options. See its doc page for
details and default settings. Experimenting with its options can
provide a speed-up for specific calculations. For example:

mpirun -np 64 lmp_kokkos_phi -k on t 4 -sf kk -pk kokkos comm no -in in.lj      #  Newton off, full neighbor list, non-threaded comm
mpirun -np 64 lmp_kokkos_phi -k on t 4 -sf kk -pk kokkos newton on neigh half comm no -in in.reax      # Newton on, half neighbor list, non-threaded comm :pre

NOTE: MPI tasks and threads should be bound to cores as described
above for CPUs.

NOTE: To build with Kokkos support for Intel Xeon Phi coprocessors
such as Knight's Corner (KNC), your system must be configured to use
them in "native" mode, not "offload" mode like the USER-INTEL package
supports.

[Running on GPUs:]

<<<<<<< HEAD
Use the "-k" "command-line switch"_Run_options.html to specify the
number of GPUs per node. Typically the -np setting of the mpirun
command should set the number of MPI tasks/node to be equal to the #
of physical GPUs on the node.  You can assign multiple MPI tasks to
the same GPU with the KOKKOS package, but this is usually only faster
if significant portions of the input script have not been ported to
use Kokkos. Using CUDA MPS is recommended in this scenario. As above
for multi-core CPUs (and no GPU), if N is the number of physical
cores/node, then the number of MPI tasks/node should not exceed N.
=======
Use the "-k" "command-line switch"_Section_start.html#start_7 to
specify the number of GPUs per node. Typically the -np setting of the
mpirun command should set the number of MPI tasks/node to be equal to
the # of physical GPUs on the node.  You can assign multiple MPI tasks
to the same GPU with the KOKKOS package, but this is usually only
faster if significant portions of the input script have not been
ported to use Kokkos. Using CUDA MPS is recommended in this
scenario. Using a CUDA-aware MPI library with support for GPU-direct
is highly recommended. GPU-direct use can be avoided by using "-pk kokkos gpu/direct no".
As above for multi-core CPUs (and no GPU), if N is the number of
physical cores/node, then the number of MPI tasks/node should not
exceed N.
>>>>>>> 6663fbeb

-k on g Ng :pre

Here are examples of how to use the KOKKOS package for GPUs, assuming
one or more nodes, each with two GPUs:

mpirun -np 2 lmp_kokkos_cuda_openmpi -k on g 2 -sf kk -in in.lj          # 1 node,   2 MPI tasks/node, 2 GPUs/node
mpirun -np 32 -ppn 2 lmp_kokkos_cuda_openmpi -k on g 2 -sf kk -in in.lj  # 16 nodes, 2 MPI tasks/node, 2 GPUs/node (32 GPUs total) :pre

NOTE: The default for the "package kokkos"_package.html command is to
use "full" neighbor lists and set the Newton flag to "off" for both
pairwise and bonded interactions, along with threaded communication.
When running on Maxwell or Kepler GPUs, this will typically be
best. For Pascal GPUs, using "half" neighbor lists and setting the
Newton flag to "on" may be faster. For many pair styles, setting the
neighbor binsize equal to the ghost atom cutoff will give speedup.
Use the "-pk kokkos" "command-line switch"_Run_options.html to change
the default "package kokkos"_package.html options. See its doc page
for details and default settings. Experimenting with its options can
provide a speed-up for specific calculations. For example:

mpirun -np 2 lmp_kokkos_cuda_openmpi -k on g 2 -sf kk -pk kokkos binsize 2.8 -in in.lj      # Set binsize = neighbor ghost cutoff
mpirun -np 2 lmp_kokkos_cuda_openmpi -k on g 2 -sf kk -pk kokkos newton on neigh half binsize 2.8 -in in.lj      # Newton on, half neighborlist, set binsize = neighbor ghost cutoff :pre

NOTE: For good performance of the KOKKOS package on GPUs, you must
have Kepler generation GPUs (or later). The Kokkos library exploits
texture cache options not supported by Telsa generation GPUs (or
older).

NOTE: When using a GPU, you will achieve the best performance if your
input script does not use fix or compute styles which are not yet
Kokkos-enabled. This allows data to stay on the GPU for multiple
timesteps, without being copied back to the host CPU. Invoking a
non-Kokkos fix or compute, or performing I/O for
"thermo"_thermo_style.html or "dump"_dump.html output will cause data
to be copied back to the CPU incurring a performance penalty.

NOTE: To get an accurate timing breakdown between time spend in pair,
kspace, etc., you must set the environment variable CUDA_LAUNCH_BLOCKING=1.
However, this will reduce performance and is not recommended for production runs.

[Run with the KOKKOS package by editing an input script:]

Alternatively the effect of the "-sf" or "-pk" switches can be
duplicated by adding the "package kokkos"_package.html or "suffix
kk"_suffix.html commands to your input script.

The discussion above for building LAMMPS with the KOKKOS package, the
mpirun/mpiexec command, and setting appropriate thread are the same.

You must still use the "-k on" "command-line switch"_Run_options.html
to enable the KOKKOS package, and specify its additional arguments for
hardware options appropriate to your system, as documented above.

You can use the "suffix kk"_suffix.html command, or you can explicitly add a
"kk" suffix to individual styles in your input script, e.g.

pair_style lj/cut/kk 2.5 :pre

You only need to use the "package kokkos"_package.html command if you
wish to change any of its option defaults, as set by the "-k on"
"command-line switch"_Run_options.html.

[Using OpenMP threading and CUDA together (experimental):]

With the KOKKOS package, both OpenMP multi-threading and GPUs can be
used together in a few special cases. In the Makefile, the
KOKKOS_DEVICES variable must include both "Cuda" and "OpenMP", as is
the case for /src/MAKE/OPTIONS/Makefile.kokkos_cuda_mpi

KOKKOS_DEVICES=Cuda,OpenMP :pre

The suffix "/kk" is equivalent to "/kk/device", and for Kokkos CUDA,
using the "-sf kk" in the command line gives the default CUDA version
everywhere.  However, if the "/kk/host" suffix is added to a specific
style in the input script, the Kokkos OpenMP (CPU) version of that
specific style will be used instead.  Set the number of OpenMP threads
as "t Nt" and the number of GPUs as "g Ng"

-k on t Nt g Ng :pre

For example, the command to run with 1 GPU and 8 OpenMP threads is then:

mpiexec -np 1 lmp_kokkos_cuda_openmpi -in in.lj -k on g 1 t 8 -sf kk :pre

Conversely, if the "-sf kk/host" is used in the command line and then
the "/kk" or "/kk/device" suffix is added to a specific style in your
input script, then only that specific style will run on the GPU while
everything else will run on the CPU in OpenMP mode. Note that the
execution of the CPU and GPU styles will NOT overlap, except for a
special case:

A kspace style and/or molecular topology (bonds, angles, etc.) running
on the host CPU can overlap with a pair style running on the
GPU. First compile with "--default-stream per-thread" added to CCFLAGS
in the Kokkos CUDA Makefile.  Then explicitly use the "/kk/host"
suffix for kspace and bonds, angles, etc.  in the input file and the
"kk" suffix (equal to "kk/device") on the command line.  Also make
sure the environment variable CUDA_LAUNCH_BLOCKING is not set to "1"
so CPU/GPU overlap can occur.

[Speed-ups to expect:]

The performance of KOKKOS running in different modes is a function of
your hardware, which KOKKOS-enable styles are used, and the problem
size.

Generally speaking, the following rules of thumb apply:

When running on CPUs only, with a single thread per MPI task,
performance of a KOKKOS style is somewhere between the standard
(un-accelerated) styles (MPI-only mode), and those provided by the
USER-OMP package. However the difference between all 3 is small (less
than 20%). :ulb,l

When running on CPUs only, with multiple threads per MPI task,
performance of a KOKKOS style is a bit slower than the USER-OMP
package. :l

When running large number of atoms per GPU, KOKKOS is typically faster
than the GPU package. :l

When running on Intel hardware, KOKKOS is not as fast as
the USER-INTEL package, which is optimized for that hardware. :l
:ule

See the "Benchmark page"_http://lammps.sandia.gov/bench.html of the
LAMMPS web site for performance of the KOKKOS package on different
hardware.

[Advanced Kokkos options:]

There are other allowed options when building with the KOKKOS package.
As above, they can be set either as variables on the make command line
or in Makefile.machine. This is the full list of options, including
those discussed above. Each takes a value shown below. The default
value is listed, which is set in the /lib/kokkos/Makefile.kokkos file.

KOKKOS_DEVICES, values = {Serial}, {OpenMP}, {Pthreads}, {Cuda}, default = {OpenMP}
KOKKOS_ARCH, values = {KNC}, {SNB}, {HSW}, {Kepler30}, {Kepler32}, {Kepler35}, {Kepler37}, {Maxwell50}, {Maxwell52}, {Maxwell53}, {Pascal60}, {Pascal61}, {ARMv80}, {ARMv81}, {ARMv81}, {ARMv8-ThunderX}, {BGQ}, {Power7}, {Power8}, {Power9}, {KNL}, {BDW}, {SKX}, default = {none}
KOKKOS_DEBUG, values = {yes}, {no}, default = {no}
KOKKOS_USE_TPLS, values = {hwloc}, {librt}, {experimental_memkind}, default = {none}
KOKKOS_CXX_STANDARD, values = {c++11}, {c++1z}, default = {c++11}
KOKKOS_OPTIONS, values = {aggressive_vectorization}, {disable_profiling}, default = {none}
KOKKOS_CUDA_OPTIONS, values = {force_uvm}, {use_ldg}, {rdc}, {enable_lambda}, default = {enable_lambda} :ul

KOKKOS_DEVICES sets the parallelization method used for Kokkos code
(within LAMMPS). KOKKOS_DEVICES=Serial means that no threading will be used.
KOKKOS_DEVICES=OpenMP means that OpenMP threading will be
used. KOKKOS_DEVICES=Pthreads means that pthreads will be used.
KOKKOS_DEVICES=Cuda means an NVIDIA GPU running CUDA will be used.

KOKKOS_ARCH enables compiler switches needed when compiling for a
specific hardware:

ARMv80 = ARMv8.0 Compatible CPU
ARMv81 = ARMv8.1 Compatible CPU
ARMv8-ThunderX = ARMv8 Cavium ThunderX CPU
SNB = Intel Sandy/Ivy Bridge CPUs
HSW = Intel Haswell CPUs
BDW = Intel Broadwell Xeon E-class CPUs
SKX = Intel Sky Lake Xeon E-class HPC CPUs (AVX512)
KNC = Intel Knights Corner Xeon Phi
KNL = Intel Knights Landing Xeon Phi
Kepler30 = NVIDIA Kepler generation CC 3.0
Kepler32 = NVIDIA Kepler generation CC 3.2
Kepler35 = NVIDIA Kepler generation CC 3.5
Kepler37 = NVIDIA Kepler generation CC 3.7
Maxwell50 = NVIDIA Maxwell generation CC 5.0
Maxwell52 = NVIDIA Maxwell generation CC 5.2
Maxwell53 = NVIDIA Maxwell generation CC 5.3
Pascal60 = NVIDIA Pascal generation CC 6.0
Pascal61 = NVIDIA Pascal generation CC 6.1
BGQ = IBM Blue Gene/Q CPUs
Power8 = IBM POWER8 CPUs
Power9 = IBM POWER9 CPUs :ul

KOKKOS_USE_TPLS=hwloc binds threads to hardware cores, so they do not
migrate during a simulation. KOKKOS_USE_TPLS=hwloc should always be
used if running with KOKKOS_DEVICES=Pthreads for pthreads. It is not
necessary for KOKKOS_DEVICES=OpenMP for OpenMP, because OpenMP
provides alternative methods via environment variables for binding
threads to hardware cores.  More info on binding threads to cores is
given on the "Speed omp"_Speed_omp.html doc page.

KOKKOS_USE_TPLS=librt enables use of a more accurate timer mechanism
on most Unix platforms. This library is not available on all
platforms.

KOKKOS_DEBUG is only useful when developing a Kokkos-enabled style
within LAMMPS. KOKKOS_DEBUG=yes enables printing of run-time
debugging information that can be useful. It also enables runtime
bounds checking on Kokkos data structures.

KOKKOS_CXX_STANDARD and KOKKOS_OPTIONS are typically not changed when
building LAMMPS.

KOKKOS_CUDA_OPTIONS are additional options for CUDA. The LAMMPS KOKKOS
package must be compiled with the {enable_lambda} option when using
GPUs.

[Restrictions:]

Currently, there are no precision options with the KOKKOS package. All
compilation and computation is performed in double precision.<|MERGE_RESOLUTION|>--- conflicted
+++ resolved
@@ -102,7 +102,8 @@
 a Linux distribution. This is not a problem when using only a single
 GPU and a single MPI rank on a desktop. When running with multiple
 MPI ranks, you may see segmentation faults without GPU-direct support.
-These can be avoided by adding the flags '-pk kokkos gpu/direct off'
+These can be avoided by adding the flags
+"-pk kokkos gpu/direct off"_Run_options.html
 to the LAMMPS command line or by using the command
 "package kokkos gpu/direct off"_package.html in the input file.
 
@@ -264,30 +265,19 @@
 
 [Running on GPUs:]
 
-<<<<<<< HEAD
-Use the "-k" "command-line switch"_Run_options.html to specify the
-number of GPUs per node. Typically the -np setting of the mpirun
-command should set the number of MPI tasks/node to be equal to the #
-of physical GPUs on the node.  You can assign multiple MPI tasks to
-the same GPU with the KOKKOS package, but this is usually only faster
-if significant portions of the input script have not been ported to
-use Kokkos. Using CUDA MPS is recommended in this scenario. As above
-for multi-core CPUs (and no GPU), if N is the number of physical
-cores/node, then the number of MPI tasks/node should not exceed N.
-=======
-Use the "-k" "command-line switch"_Section_start.html#start_7 to
+Use the "-k" "command-line switch"_Run_options.thml to
 specify the number of GPUs per node. Typically the -np setting of the
 mpirun command should set the number of MPI tasks/node to be equal to
-the # of physical GPUs on the node.  You can assign multiple MPI tasks
-to the same GPU with the KOKKOS package, but this is usually only
-faster if significant portions of the input script have not been
-ported to use Kokkos. Using CUDA MPS is recommended in this
+the number of physical GPUs on the node.  You can assign multiple MPI
+tasks to the same GPU with the KOKKOS package, but this is usually
+only faster if significant portions of the input script have not
+been ported to use Kokkos. Using CUDA MPS is recommended in this
 scenario. Using a CUDA-aware MPI library with support for GPU-direct
-is highly recommended. GPU-direct use can be avoided by using "-pk kokkos gpu/direct no".
+is highly recommended. GPU-direct use can be avoided by using
+"-pk kokkos gpu/direct no"_package.html.
 As above for multi-core CPUs (and no GPU), if N is the number of
 physical cores/node, then the number of MPI tasks/node should not
 exceed N.
->>>>>>> 6663fbeb
 
 -k on g Ng :pre
 
