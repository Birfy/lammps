--- conflicted
+++ resolved
@@ -1715,12 +1715,9 @@
 Kutta
 Kuznetsov
 kx
-<<<<<<< HEAD
 labelmap
 Labelmap
-=======
 Lachet
->>>>>>> fb2dd26d
 Lackmann
 Ladd
 lagrangian
