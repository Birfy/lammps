/*
//@HEADER
// ************************************************************************
//
//                        Kokkos v. 3.0
//       Copyright (2020) National Technology & Engineering
//               Solutions of Sandia, LLC (NTESS).
//
// Under the terms of Contract DE-NA0003525 with NTESS,
// the U.S. Government retains certain rights in this software.
//
// Redistribution and use in source and binary forms, with or without
// modification, are permitted provided that the following conditions are
// met:
//
// 1. Redistributions of source code must retain the above copyright
// notice, this list of conditions and the following disclaimer.
//
// 2. Redistributions in binary form must reproduce the above copyright
// notice, this list of conditions and the following disclaimer in the
// documentation and/or other materials provided with the distribution.
//
// 3. Neither the name of the Corporation nor the names of the
// contributors may be used to endorse or promote products derived from
// this software without specific prior written permission.
//
// THIS SOFTWARE IS PROVIDED BY NTESS "AS IS" AND ANY
// EXPRESS OR IMPLIED WARRANTIES, INCLUDING, BUT NOT LIMITED TO, THE
// IMPLIED WARRANTIES OF MERCHANTABILITY AND FITNESS FOR A PARTICULAR
// PURPOSE ARE DISCLAIMED. IN NO EVENT SHALL NTESS OR THE
// CONTRIBUTORS BE LIABLE FOR ANY DIRECT, INDIRECT, INCIDENTAL, SPECIAL,
// EXEMPLARY, OR CONSEQUENTIAL DAMAGES (INCLUDING, BUT NOT LIMITED TO,
// PROCUREMENT OF SUBSTITUTE GOODS OR SERVICES; LOSS OF USE, DATA, OR
// PROFITS; OR BUSINESS INTERRUPTION) HOWEVER CAUSED AND ON ANY THEORY OF
// LIABILITY, WHETHER IN CONTRACT, STRICT LIABILITY, OR TORT (INCLUDING
// NEGLIGENCE OR OTHERWISE) ARISING IN ANY WAY OUT OF THE USE OF THIS
// SOFTWARE, EVEN IF ADVISED OF THE POSSIBILITY OF SUCH DAMAGE.
//
// Questions? Contact Christian R. Trott (crtrott@sandia.gov)
//
// ************************************************************************
//@HEADER
*/

#include <Kokkos_Macros.hpp>
#ifdef KOKKOS_ENABLE_CUDA

#include <cstdlib>
#include <iostream>
#include <sstream>
#include <stdexcept>
#include <algorithm>
#include <atomic>

#include <Kokkos_Core.hpp>
#include <Kokkos_Cuda.hpp>
#include <Kokkos_CudaSpace.hpp>

//#include <Cuda/Kokkos_Cuda_BlockSize_Deduction.hpp>
#include <impl/Kokkos_Error.hpp>
#include <impl/Kokkos_MemorySpace.hpp>

#if defined(KOKKOS_ENABLE_PROFILING)
#include <impl/Kokkos_Profiling_Interface.hpp>
#endif

/*--------------------------------------------------------------------------*/
/*--------------------------------------------------------------------------*/

namespace Kokkos {
namespace Impl {

namespace {

static std::atomic<int> num_uvm_allocations(0);

cudaStream_t get_deep_copy_stream() {
  static cudaStream_t s = 0;
  if (s == 0) {
    cudaStreamCreate(&s);
  }
  return s;
}
}  // namespace

DeepCopy<CudaSpace, CudaSpace, Cuda>::DeepCopy(void *dst, const void *src,
                                               size_t n) {
  CUDA_SAFE_CALL(cudaMemcpy(dst, src, n, cudaMemcpyDefault));
}

DeepCopy<HostSpace, CudaSpace, Cuda>::DeepCopy(void *dst, const void *src,
                                               size_t n) {
  CUDA_SAFE_CALL(cudaMemcpy(dst, src, n, cudaMemcpyDefault));
}

DeepCopy<CudaSpace, HostSpace, Cuda>::DeepCopy(void *dst, const void *src,
                                               size_t n) {
  CUDA_SAFE_CALL(cudaMemcpy(dst, src, n, cudaMemcpyDefault));
}

DeepCopy<CudaSpace, CudaSpace, Cuda>::DeepCopy(const Cuda &instance, void *dst,
                                               const void *src, size_t n) {
  CUDA_SAFE_CALL(
      cudaMemcpyAsync(dst, src, n, cudaMemcpyDefault, instance.cuda_stream()));
}

DeepCopy<HostSpace, CudaSpace, Cuda>::DeepCopy(const Cuda &instance, void *dst,
                                               const void *src, size_t n) {
  CUDA_SAFE_CALL(
      cudaMemcpyAsync(dst, src, n, cudaMemcpyDefault, instance.cuda_stream()));
}

DeepCopy<CudaSpace, HostSpace, Cuda>::DeepCopy(const Cuda &instance, void *dst,
                                               const void *src, size_t n) {
  CUDA_SAFE_CALL(
      cudaMemcpyAsync(dst, src, n, cudaMemcpyDefault, instance.cuda_stream()));
}

void DeepCopyAsyncCuda(void *dst, const void *src, size_t n) {
  cudaStream_t s = get_deep_copy_stream();
  CUDA_SAFE_CALL(cudaMemcpyAsync(dst, src, n, cudaMemcpyDefault, s));
  cudaStreamSynchronize(s);
}

}  // namespace Impl
}  // namespace Kokkos

/*--------------------------------------------------------------------------*/
/*--------------------------------------------------------------------------*/

namespace Kokkos {

void CudaSpace::access_error() {
  const std::string msg(
      "Kokkos::CudaSpace::access_error attempt to execute Cuda function from "
      "non-Cuda space");
  Kokkos::Impl::throw_runtime_exception(msg);
}

void CudaSpace::access_error(const void *const) {
  const std::string msg(
      "Kokkos::CudaSpace::access_error attempt to execute Cuda function from "
      "non-Cuda space");
  Kokkos::Impl::throw_runtime_exception(msg);
}

/*--------------------------------------------------------------------------*/

bool CudaUVMSpace::available() {
#if defined(CUDA_VERSION) && !defined(__APPLE__)
  enum { UVM_available = true };
#else
  enum { UVM_available = false };
#endif
  return UVM_available;
}

/*--------------------------------------------------------------------------*/

int CudaUVMSpace::number_of_allocations() {
  return Kokkos::Impl::num_uvm_allocations.load();
}
#ifdef KOKKOS_IMPL_DEBUG_CUDA_PIN_UVM_TO_HOST
// The purpose of the following variable is to allow a state-based choice
// for pinning UVM allocations to the CPU. For now this is considered
// an experimental debugging capability - with the potential to work around
// some CUDA issues.
bool CudaUVMSpace::kokkos_impl_cuda_pin_uvm_to_host_v = false;

bool CudaUVMSpace::cuda_pin_uvm_to_host() {
  return CudaUVMSpace::kokkos_impl_cuda_pin_uvm_to_host_v;
}
void CudaUVMSpace::cuda_set_pin_uvm_to_host(bool val) {
  CudaUVMSpace::kokkos_impl_cuda_pin_uvm_to_host_v = val;
}
#endif
}  // namespace Kokkos

#ifdef KOKKOS_IMPL_DEBUG_CUDA_PIN_UVM_TO_HOST
bool kokkos_impl_cuda_pin_uvm_to_host() {
  return Kokkos::CudaUVMSpace::cuda_pin_uvm_to_host();
}

void kokkos_impl_cuda_set_pin_uvm_to_host(bool val) {
  Kokkos::CudaUVMSpace::cuda_set_pin_uvm_to_host(val);
}
#endif

/*--------------------------------------------------------------------------*/
/*--------------------------------------------------------------------------*/

namespace Kokkos {

CudaSpace::CudaSpace() : m_device(Kokkos::Cuda().cuda_device()) {}

CudaUVMSpace::CudaUVMSpace() : m_device(Kokkos::Cuda().cuda_device()) {}

CudaHostPinnedSpace::CudaHostPinnedSpace() {}

//==============================================================================
// <editor-fold desc="allocate()"> {{{1

void *CudaSpace::allocate(const size_t arg_alloc_size) const {
  void *ptr = nullptr;

  auto error_code = cudaMalloc(&ptr, arg_alloc_size);
  if (error_code != cudaSuccess) {  // TODO tag as unlikely branch
    cudaGetLastError();  // This is the only way to clear the last error, which
                         // we should do here since we're turning it into an
                         // exception here
    throw Experimental::CudaRawMemoryAllocationFailure(
        arg_alloc_size, error_code,
        Experimental::RawMemoryAllocationFailure::AllocationMechanism::
            CudaMalloc);
  }
  return ptr;
}

void *CudaUVMSpace::allocate(const size_t arg_alloc_size) const {
  void *ptr = nullptr;

  Cuda::impl_static_fence();
  if (arg_alloc_size > 0) {
    Kokkos::Impl::num_uvm_allocations++;

    auto error_code =
        cudaMallocManaged(&ptr, arg_alloc_size, cudaMemAttachGlobal);

#ifdef KOKKOS_IMPL_DEBUG_CUDA_PIN_UVM_TO_HOST
    if (Kokkos::CudaUVMSpace::cuda_pin_uvm_to_host())
      cudaMemAdvise(ptr, arg_alloc_size, cudaMemAdviseSetPreferredLocation,
                    cudaCpuDeviceId);
#endif

    if (error_code != cudaSuccess) {  // TODO tag as unlikely branch
      cudaGetLastError();  // This is the only way to clear the last error,
                           // which we should do here since we're turning it
                           // into an exception here
      throw Experimental::CudaRawMemoryAllocationFailure(
          arg_alloc_size, error_code,
          Experimental::RawMemoryAllocationFailure::AllocationMechanism::
              CudaMallocManaged);
    }
  }
  Cuda::impl_static_fence();

  return ptr;
}

void *CudaHostPinnedSpace::allocate(const size_t arg_alloc_size) const {
  void *ptr = nullptr;

  auto error_code = cudaHostAlloc(&ptr, arg_alloc_size, cudaHostAllocDefault);
  if (error_code != cudaSuccess) {  // TODO tag as unlikely branch
    cudaGetLastError();  // This is the only way to clear the last error, which
                         // we should do here since we're turning it into an
                         // exception here
    throw Experimental::CudaRawMemoryAllocationFailure(
        arg_alloc_size, error_code,
        Experimental::RawMemoryAllocationFailure::AllocationMechanism::
            CudaHostAlloc);
  }

  return ptr;
}

// </editor-fold> end allocate() }}}1
//==============================================================================

void CudaSpace::deallocate(void *const arg_alloc_ptr,
                           const size_t /* arg_alloc_size */) const {
  try {
    CUDA_SAFE_CALL(cudaFree(arg_alloc_ptr));
  } catch (...) {
  }
}

void CudaUVMSpace::deallocate(void *const arg_alloc_ptr,
                              const size_t /* arg_alloc_size */) const {
  Cuda::impl_static_fence();
  try {
    if (arg_alloc_ptr != nullptr) {
      Kokkos::Impl::num_uvm_allocations--;
      CUDA_SAFE_CALL(cudaFree(arg_alloc_ptr));
    }
  } catch (...) {
  }
  Cuda::impl_static_fence();
}

void CudaHostPinnedSpace::deallocate(void *const arg_alloc_ptr,
                                     const size_t /* arg_alloc_size */) const {
  try {
    CUDA_SAFE_CALL(cudaFreeHost(arg_alloc_ptr));
  } catch (...) {
  }
}

}  // namespace Kokkos

//----------------------------------------------------------------------------
//----------------------------------------------------------------------------

namespace Kokkos {
namespace Impl {

#ifdef KOKKOS_DEBUG
SharedAllocationRecord<void, void>
    SharedAllocationRecord<Kokkos::CudaSpace, void>::s_root_record;

SharedAllocationRecord<void, void>
    SharedAllocationRecord<Kokkos::CudaUVMSpace, void>::s_root_record;

SharedAllocationRecord<void, void>
    SharedAllocationRecord<Kokkos::CudaHostPinnedSpace, void>::s_root_record;
#endif

::cudaTextureObject_t
SharedAllocationRecord<Kokkos::CudaSpace, void>::attach_texture_object(
    const unsigned sizeof_alias, void *const alloc_ptr,
    size_t const alloc_size) {
  enum { TEXTURE_BOUND_1D = 1u << 27 };

  if ((alloc_ptr == 0) || (sizeof_alias * TEXTURE_BOUND_1D <= alloc_size)) {
    std::ostringstream msg;
    msg << "Kokkos::CudaSpace ERROR: Cannot attach texture object to"
        << " alloc_ptr(" << alloc_ptr << ")"
        << " alloc_size(" << alloc_size << ")"
        << " max_size(" << (sizeof_alias * TEXTURE_BOUND_1D) << ")";
    std::cerr << msg.str() << std::endl;
    std::cerr.flush();
    Kokkos::Impl::throw_runtime_exception(msg.str());
  }

  ::cudaTextureObject_t tex_obj;

  struct cudaResourceDesc resDesc;
  struct cudaTextureDesc texDesc;

  memset(&resDesc, 0, sizeof(resDesc));
  memset(&texDesc, 0, sizeof(texDesc));

  resDesc.resType = cudaResourceTypeLinear;
  resDesc.res.linear.desc =
      (sizeof_alias == 4
           ? cudaCreateChannelDesc<int>()
           : (sizeof_alias == 8
                  ? cudaCreateChannelDesc< ::int2>()
                  :
                  /* sizeof_alias == 16 */ cudaCreateChannelDesc< ::int4>()));
  resDesc.res.linear.sizeInBytes = alloc_size;
  resDesc.res.linear.devPtr      = alloc_ptr;

  CUDA_SAFE_CALL(
      cudaCreateTextureObject(&tex_obj, &resDesc, &texDesc, nullptr));

  return tex_obj;
}

//==============================================================================
// <editor-fold desc="SharedAllocationRecord::get_label()"> {{{1

std::string SharedAllocationRecord<Kokkos::CudaSpace, void>::get_label() const {
  SharedAllocationHeader header;

  Kokkos::Impl::DeepCopy<Kokkos::HostSpace, Kokkos::CudaSpace>(
      &header, RecordBase::head(), sizeof(SharedAllocationHeader));

  return std::string(header.m_label);
}

std::string SharedAllocationRecord<Kokkos::CudaUVMSpace, void>::get_label()
    const {
  return std::string(RecordBase::head()->m_label);
}

std::string
SharedAllocationRecord<Kokkos::CudaHostPinnedSpace, void>::get_label() const {
  return std::string(RecordBase::head()->m_label);
}

// </editor-fold> end SharedAllocationRecord::get_label() }}}1
//==============================================================================

//==============================================================================
// <editor-fold desc="SharedAllocationRecord allocate()"> {{{1

SharedAllocationRecord<Kokkos::CudaSpace, void>
    *SharedAllocationRecord<Kokkos::CudaSpace, void>::allocate(
        const Kokkos::CudaSpace &arg_space, const std::string &arg_label,
        const size_t arg_alloc_size) {
  return new SharedAllocationRecord(arg_space, arg_label, arg_alloc_size);
}

SharedAllocationRecord<Kokkos::CudaUVMSpace, void>
    *SharedAllocationRecord<Kokkos::CudaUVMSpace, void>::allocate(
        const Kokkos::CudaUVMSpace &arg_space, const std::string &arg_label,
        const size_t arg_alloc_size) {
  return new SharedAllocationRecord(arg_space, arg_label, arg_alloc_size);
}

SharedAllocationRecord<Kokkos::CudaHostPinnedSpace, void>
    *SharedAllocationRecord<Kokkos::CudaHostPinnedSpace, void>::allocate(
        const Kokkos::CudaHostPinnedSpace &arg_space,
        const std::string &arg_label, const size_t arg_alloc_size) {
  return new SharedAllocationRecord(arg_space, arg_label, arg_alloc_size);
}

// </editor-fold> end SharedAllocationRecord allocate() }}}1
//==============================================================================

//==============================================================================
// <editor-fold desc="SharedAllocationRecord deallocate"> {{{1

void SharedAllocationRecord<Kokkos::CudaSpace, void>::deallocate(
    SharedAllocationRecord<void, void> *arg_rec) {
  delete static_cast<SharedAllocationRecord *>(arg_rec);
}

void SharedAllocationRecord<Kokkos::CudaUVMSpace, void>::deallocate(
    SharedAllocationRecord<void, void> *arg_rec) {
  delete static_cast<SharedAllocationRecord *>(arg_rec);
}

void SharedAllocationRecord<Kokkos::CudaHostPinnedSpace, void>::deallocate(
    SharedAllocationRecord<void, void> *arg_rec) {
  delete static_cast<SharedAllocationRecord *>(arg_rec);
}

// </editor-fold> end SharedAllocationRecord deallocate }}}1
//==============================================================================

//==============================================================================
// <editor-fold desc="SharedAllocationRecord destructors"> {{{1

SharedAllocationRecord<Kokkos::CudaSpace, void>::~SharedAllocationRecord() {
#if defined(KOKKOS_ENABLE_PROFILING)
  if (Kokkos::Profiling::profileLibraryLoaded()) {
    SharedAllocationHeader header;
    Kokkos::Impl::DeepCopy<CudaSpace, HostSpace>(
        &header, RecordBase::m_alloc_ptr, sizeof(SharedAllocationHeader));

    Kokkos::Profiling::deallocateData(
        Kokkos::Profiling::SpaceHandle(Kokkos::CudaSpace::name()),
        header.m_label, data(), size());
  }
#endif

  m_space.deallocate(SharedAllocationRecord<void, void>::m_alloc_ptr,
                     SharedAllocationRecord<void, void>::m_alloc_size);
}

SharedAllocationRecord<Kokkos::CudaUVMSpace, void>::~SharedAllocationRecord() {
#if defined(KOKKOS_ENABLE_PROFILING)
  if (Kokkos::Profiling::profileLibraryLoaded()) {
    Cuda::impl_static_fence();  // Make sure I can access the label ...
    Kokkos::Profiling::deallocateData(
        Kokkos::Profiling::SpaceHandle(Kokkos::CudaUVMSpace::name()),
        RecordBase::m_alloc_ptr->m_label, data(), size());
  }
#endif

  m_space.deallocate(SharedAllocationRecord<void, void>::m_alloc_ptr,
                     SharedAllocationRecord<void, void>::m_alloc_size);
}

SharedAllocationRecord<Kokkos::CudaHostPinnedSpace,
                       void>::~SharedAllocationRecord() {
#if defined(KOKKOS_ENABLE_PROFILING)
  if (Kokkos::Profiling::profileLibraryLoaded()) {
    Kokkos::Profiling::deallocateData(
        Kokkos::Profiling::SpaceHandle(Kokkos::CudaHostPinnedSpace::name()),
        RecordBase::m_alloc_ptr->m_label, data(), size());
  }
#endif

  m_space.deallocate(SharedAllocationRecord<void, void>::m_alloc_ptr,
                     SharedAllocationRecord<void, void>::m_alloc_size);
}

// </editor-fold> end SharedAllocationRecord destructors }}}1
//==============================================================================

//==============================================================================
// <editor-fold desc="SharedAllocationRecord constructors"> {{{1

SharedAllocationRecord<Kokkos::CudaSpace, void>::SharedAllocationRecord(
    const Kokkos::CudaSpace &arg_space, const std::string &arg_label,
    const size_t arg_alloc_size,
    const SharedAllocationRecord<void, void>::function_type arg_dealloc)
    // Pass through allocated [ SharedAllocationHeader , user_memory ]
    // Pass through deallocation function
    : SharedAllocationRecord<void, void>(
#ifdef KOKKOS_DEBUG
          &SharedAllocationRecord<Kokkos::CudaSpace, void>::s_root_record,
#endif
          Impl::checked_allocation_with_header(arg_space, arg_label,
                                               arg_alloc_size),
          sizeof(SharedAllocationHeader) + arg_alloc_size, arg_dealloc),
      m_tex_obj(0),
      m_space(arg_space) {
#if defined(KOKKOS_ENABLE_PROFILING)
  if (Kokkos::Profiling::profileLibraryLoaded()) {
    Kokkos::Profiling::allocateData(
        Kokkos::Profiling::SpaceHandle(arg_space.name()), arg_label, data(),
        arg_alloc_size);
  }
#endif

  SharedAllocationHeader header;

  // Fill in the Header information
  header.m_record = static_cast<SharedAllocationRecord<void, void> *>(this);

  strncpy(header.m_label, arg_label.c_str(),
          SharedAllocationHeader::maximum_label_length);
  // Set last element zero, in case c_str is too long
  header.m_label[SharedAllocationHeader::maximum_label_length - 1] = (char)0;

  // Copy to device memory
  Kokkos::Impl::DeepCopy<CudaSpace, HostSpace>(RecordBase::m_alloc_ptr, &header,
                                               sizeof(SharedAllocationHeader));
}

SharedAllocationRecord<Kokkos::CudaUVMSpace, void>::SharedAllocationRecord(
    const Kokkos::CudaUVMSpace &arg_space, const std::string &arg_label,
    const size_t arg_alloc_size,
    const SharedAllocationRecord<void, void>::function_type arg_dealloc)
    // Pass through allocated [ SharedAllocationHeader , user_memory ]
    // Pass through deallocation function
    : SharedAllocationRecord<void, void>(
#ifdef KOKKOS_DEBUG
          &SharedAllocationRecord<Kokkos::CudaUVMSpace, void>::s_root_record,
#endif
          Impl::checked_allocation_with_header(arg_space, arg_label,
                                               arg_alloc_size),
          sizeof(SharedAllocationHeader) + arg_alloc_size, arg_dealloc),
      m_tex_obj(0),
      m_space(arg_space) {
#if defined(KOKKOS_ENABLE_PROFILING)
  if (Kokkos::Profiling::profileLibraryLoaded()) {
    Kokkos::Profiling::allocateData(
        Kokkos::Profiling::SpaceHandle(arg_space.name()), arg_label, data(),
        arg_alloc_size);
  }
#endif
  // Fill in the Header information, directly accessible via UVM

  RecordBase::m_alloc_ptr->m_record = this;

  strncpy(RecordBase::m_alloc_ptr->m_label, arg_label.c_str(),
          SharedAllocationHeader::maximum_label_length);

  // Set last element zero, in case c_str is too long
  RecordBase::m_alloc_ptr
      ->m_label[SharedAllocationHeader::maximum_label_length - 1] = (char)0;
}

SharedAllocationRecord<Kokkos::CudaHostPinnedSpace, void>::
    SharedAllocationRecord(
        const Kokkos::CudaHostPinnedSpace &arg_space,
        const std::string &arg_label, const size_t arg_alloc_size,
        const SharedAllocationRecord<void, void>::function_type arg_dealloc)
    // Pass through allocated [ SharedAllocationHeader , user_memory ]
    // Pass through deallocation function
    : SharedAllocationRecord<void, void>(
#ifdef KOKKOS_DEBUG
          &SharedAllocationRecord<Kokkos::CudaHostPinnedSpace,
                                  void>::s_root_record,
#endif
          Impl::checked_allocation_with_header(arg_space, arg_label,
                                               arg_alloc_size),
          sizeof(SharedAllocationHeader) + arg_alloc_size, arg_dealloc),
      m_space(arg_space) {
#if defined(KOKKOS_ENABLE_PROFILING)
  if (Kokkos::Profiling::profileLibraryLoaded()) {
    Kokkos::Profiling::allocateData(
        Kokkos::Profiling::SpaceHandle(arg_space.name()), arg_label, data(),
        arg_alloc_size);
  }
#endif
  // Fill in the Header information, directly accessible on the host

  RecordBase::m_alloc_ptr->m_record = this;

  strncpy(RecordBase::m_alloc_ptr->m_label, arg_label.c_str(),
          SharedAllocationHeader::maximum_label_length);
  // Set last element zero, in case c_str is too long
  RecordBase::m_alloc_ptr
      ->m_label[SharedAllocationHeader::maximum_label_length - 1] = (char)0;
}

// </editor-fold> end SharedAllocationRecord constructors }}}1
//==============================================================================

//==============================================================================
// <editor-fold desc="SharedAllocationRecored::(re|de|)allocate_tracked"> {{{1

void *SharedAllocationRecord<Kokkos::CudaSpace, void>::allocate_tracked(
    const Kokkos::CudaSpace &arg_space, const std::string &arg_alloc_label,
    const size_t arg_alloc_size) {
  if (!arg_alloc_size) return (void *)0;

  SharedAllocationRecord *const r =
      allocate(arg_space, arg_alloc_label, arg_alloc_size);

  RecordBase::increment(r);

  return r->data();
}

void SharedAllocationRecord<Kokkos::CudaSpace, void>::deallocate_tracked(
    void *const arg_alloc_ptr) {
  if (arg_alloc_ptr != 0) {
    SharedAllocationRecord *const r = get_record(arg_alloc_ptr);

    RecordBase::decrement(r);
  }
}

void *SharedAllocationRecord<Kokkos::CudaSpace, void>::reallocate_tracked(
    void *const arg_alloc_ptr, const size_t arg_alloc_size) {
  SharedAllocationRecord *const r_old = get_record(arg_alloc_ptr);
  SharedAllocationRecord *const r_new =
      allocate(r_old->m_space, r_old->get_label(), arg_alloc_size);

  Kokkos::Impl::DeepCopy<CudaSpace, CudaSpace>(
      r_new->data(), r_old->data(), std::min(r_old->size(), r_new->size()));

  RecordBase::increment(r_new);
  RecordBase::decrement(r_old);

  return r_new->data();
}

void *SharedAllocationRecord<Kokkos::CudaUVMSpace, void>::allocate_tracked(
    const Kokkos::CudaUVMSpace &arg_space, const std::string &arg_alloc_label,
    const size_t arg_alloc_size) {
  if (!arg_alloc_size) return (void *)0;

  SharedAllocationRecord *const r =
      allocate(arg_space, arg_alloc_label, arg_alloc_size);

  RecordBase::increment(r);

  return r->data();
}

void SharedAllocationRecord<Kokkos::CudaUVMSpace, void>::deallocate_tracked(
    void *const arg_alloc_ptr) {
  if (arg_alloc_ptr != 0) {
    SharedAllocationRecord *const r = get_record(arg_alloc_ptr);

    RecordBase::decrement(r);
  }
}

void *SharedAllocationRecord<Kokkos::CudaUVMSpace, void>::reallocate_tracked(
    void *const arg_alloc_ptr, const size_t arg_alloc_size) {
  SharedAllocationRecord *const r_old = get_record(arg_alloc_ptr);
  SharedAllocationRecord *const r_new =
      allocate(r_old->m_space, r_old->get_label(), arg_alloc_size);

  Kokkos::Impl::DeepCopy<CudaUVMSpace, CudaUVMSpace>(
      r_new->data(), r_old->data(), std::min(r_old->size(), r_new->size()));

  RecordBase::increment(r_new);
  RecordBase::decrement(r_old);

  return r_new->data();
}

void *
SharedAllocationRecord<Kokkos::CudaHostPinnedSpace, void>::allocate_tracked(
    const Kokkos::CudaHostPinnedSpace &arg_space,
    const std::string &arg_alloc_label, const size_t arg_alloc_size) {
  if (!arg_alloc_size) return (void *)0;

  SharedAllocationRecord *const r =
      allocate(arg_space, arg_alloc_label, arg_alloc_size);

  RecordBase::increment(r);

  return r->data();
}

void SharedAllocationRecord<Kokkos::CudaHostPinnedSpace,
                            void>::deallocate_tracked(void *const
                                                          arg_alloc_ptr) {
  if (arg_alloc_ptr != 0) {
    SharedAllocationRecord *const r = get_record(arg_alloc_ptr);

    RecordBase::decrement(r);
  }
}

void *
SharedAllocationRecord<Kokkos::CudaHostPinnedSpace, void>::reallocate_tracked(
    void *const arg_alloc_ptr, const size_t arg_alloc_size) {
  SharedAllocationRecord *const r_old = get_record(arg_alloc_ptr);
  SharedAllocationRecord *const r_new =
      allocate(r_old->m_space, r_old->get_label(), arg_alloc_size);

  Kokkos::Impl::DeepCopy<CudaHostPinnedSpace, CudaHostPinnedSpace>(
      r_new->data(), r_old->data(), std::min(r_old->size(), r_new->size()));

  RecordBase::increment(r_new);
  RecordBase::decrement(r_old);

  return r_new->data();
}

// </editor-fold> end SharedAllocationRecored::(re|de|)allocate_tracked }}}1
//==============================================================================

//==============================================================================
// <editor-fold desc="SharedAllocationRecord::get_record()"> {{{1

SharedAllocationRecord<Kokkos::CudaSpace, void> *
SharedAllocationRecord<Kokkos::CudaSpace, void>::get_record(void *alloc_ptr) {
  using RecordCuda = SharedAllocationRecord<Kokkos::CudaSpace, void>;

  using Header = SharedAllocationHeader;

  // Copy the header from the allocation
  Header head;

  Header const *const head_cuda =
      alloc_ptr ? Header::get_header(alloc_ptr) : (Header *)0;

  if (alloc_ptr) {
    Kokkos::Impl::DeepCopy<HostSpace, CudaSpace>(
        &head, head_cuda, sizeof(SharedAllocationHeader));
  }

  RecordCuda *const record =
      alloc_ptr ? static_cast<RecordCuda *>(head.m_record) : (RecordCuda *)0;

  if (!alloc_ptr || record->m_alloc_ptr != head_cuda) {
    Kokkos::Impl::throw_runtime_exception(
        std::string("Kokkos::Impl::SharedAllocationRecord< Kokkos::CudaSpace , "
                    "void >::get_record ERROR"));
  }

  return record;
}

SharedAllocationRecord<Kokkos::CudaUVMSpace, void> *SharedAllocationRecord<
    Kokkos::CudaUVMSpace, void>::get_record(void *alloc_ptr) {
  using Header     = SharedAllocationHeader;
  using RecordCuda = SharedAllocationRecord<Kokkos::CudaUVMSpace, void>;

  Header *const h =
      alloc_ptr ? reinterpret_cast<Header *>(alloc_ptr) - 1 : (Header *)0;

  if (!alloc_ptr || h->m_record->m_alloc_ptr != h) {
    Kokkos::Impl::throw_runtime_exception(
        std::string("Kokkos::Impl::SharedAllocationRecord< "
                    "Kokkos::CudaUVMSpace , void >::get_record ERROR"));
  }

  return static_cast<RecordCuda *>(h->m_record);
}

SharedAllocationRecord<Kokkos::CudaHostPinnedSpace, void>
    *SharedAllocationRecord<Kokkos::CudaHostPinnedSpace, void>::get_record(
        void *alloc_ptr) {
  using Header     = SharedAllocationHeader;
  using RecordCuda = SharedAllocationRecord<Kokkos::CudaHostPinnedSpace, void>;

  Header *const h =
      alloc_ptr ? reinterpret_cast<Header *>(alloc_ptr) - 1 : (Header *)0;

  if (!alloc_ptr || h->m_record->m_alloc_ptr != h) {
    Kokkos::Impl::throw_runtime_exception(
        std::string("Kokkos::Impl::SharedAllocationRecord< "
                    "Kokkos::CudaHostPinnedSpace , void >::get_record ERROR"));
  }

  return static_cast<RecordCuda *>(h->m_record);
}

// </editor-fold> end SharedAllocationRecord::get_record() }}}1
//==============================================================================

//==============================================================================
// <editor-fold desc="SharedAllocationRecord::print_records()"> {{{1

// Iterate records to print orphaned memory ...
void SharedAllocationRecord<Kokkos::CudaSpace, void>::print_records(
    std::ostream &s, const Kokkos::CudaSpace &, bool detail) {
  (void)s;
  (void)detail;
#ifdef KOKKOS_DEBUG
  SharedAllocationRecord<void, void> *r = &s_root_record;

  char buffer[256];

  SharedAllocationHeader head;

  if (detail) {
    do {
      if (r->m_alloc_ptr) {
        Kokkos::Impl::DeepCopy<HostSpace, CudaSpace>(
            &head, r->m_alloc_ptr, sizeof(SharedAllocationHeader));
      } else {
        head.m_label[0] = 0;
      }

      // Formatting dependent on sizeof(uintptr_t)
      const char *format_string;

      if (sizeof(uintptr_t) == sizeof(unsigned long)) {
        format_string =
            "Cuda addr( 0x%.12lx ) list( 0x%.12lx 0x%.12lx ) extent[ 0x%.12lx "
            "+ %.8ld ] count(%d) dealloc(0x%.12lx) %s\n";
      } else if (sizeof(uintptr_t) == sizeof(unsigned long long)) {
        format_string =
            "Cuda addr( 0x%.12llx ) list( 0x%.12llx 0x%.12llx ) extent[ "
            "0x%.12llx + %.8ld ] count(%d) dealloc(0x%.12llx) %s\n";
      }

      snprintf(buffer, 256, format_string, reinterpret_cast<uintptr_t>(r),
               reinterpret_cast<uintptr_t>(r->m_prev),
               reinterpret_cast<uintptr_t>(r->m_next),
               reinterpret_cast<uintptr_t>(r->m_alloc_ptr), r->m_alloc_size,
               r->m_count, reinterpret_cast<uintptr_t>(r->m_dealloc),
               head.m_label);
      s << buffer;
      r = r->m_next;
    } while (r != &s_root_record);
  } else {
    do {
      if (r->m_alloc_ptr) {
        Kokkos::Impl::DeepCopy<HostSpace, CudaSpace>(
            &head, r->m_alloc_ptr, sizeof(SharedAllocationHeader));

        // Formatting dependent on sizeof(uintptr_t)
        const char *format_string;

        if (sizeof(uintptr_t) == sizeof(unsigned long)) {
          format_string = "Cuda [ 0x%.12lx + %ld ] %s\n";
        } else if (sizeof(uintptr_t) == sizeof(unsigned long long)) {
          format_string = "Cuda [ 0x%.12llx + %ld ] %s\n";
        }

        snprintf(buffer, 256, format_string,
                 reinterpret_cast<uintptr_t>(r->data()), r->size(),
                 head.m_label);
      } else {
        snprintf(buffer, 256, "Cuda [ 0 + 0 ]\n");
      }
      s << buffer;
      r = r->m_next;
    } while (r != &s_root_record);
  }
#else
  Kokkos::Impl::throw_runtime_exception(
      "SharedAllocationHeader<CudaSpace>::print_records only works with "
      "KOKKOS_DEBUG enabled");
#endif
}

void SharedAllocationRecord<Kokkos::CudaUVMSpace, void>::print_records(
    std::ostream &s, const Kokkos::CudaUVMSpace &, bool detail) {
  (void)s;
  (void)detail;
#ifdef KOKKOS_DEBUG
  SharedAllocationRecord<void, void>::print_host_accessible_records(
      s, "CudaUVM", &s_root_record, detail);
#else
  Kokkos::Impl::throw_runtime_exception(
      "SharedAllocationHeader<CudaSpace>::print_records only works with "
      "KOKKOS_DEBUG enabled");
#endif
}

void SharedAllocationRecord<Kokkos::CudaHostPinnedSpace, void>::print_records(
    std::ostream &s, const Kokkos::CudaHostPinnedSpace &, bool detail) {
  (void)s;
  (void)detail;
#ifdef KOKKOS_DEBUG
  SharedAllocationRecord<void, void>::print_host_accessible_records(
      s, "CudaHostPinned", &s_root_record, detail);
#else
  Kokkos::Impl::throw_runtime_exception(
      "SharedAllocationHeader<CudaSpace>::print_records only works with "
      "KOKKOS_DEBUG enabled");
#endif
}

// </editor-fold> end SharedAllocationRecord::print_records() }}}1
//==============================================================================

void *cuda_resize_scratch_space(std::int64_t bytes, bool force_shrink) {
  static void *ptr                 = nullptr;
  static std::int64_t current_size = 0;
  if (current_size == 0) {
    current_size = bytes;
    ptr = Kokkos::kokkos_malloc<Kokkos::CudaSpace>("CudaSpace::ScratchMemory",
                                                   current_size);
  }
  if (bytes > current_size) {
    current_size = bytes;
    Kokkos::kokkos_free<Kokkos::CudaSpace>(ptr);
<<<<<<< HEAD
    ptr = Kokkos::kokkos_malloc<Kokkos::CudaSpace>("CudaSpace::ScratchMemory",current_size);
=======
    ptr = Kokkos::kokkos_malloc<Kokkos::CudaSpace>("CudaSpace::ScratchMemory",
                                                   current_size);
>>>>>>> 5e3fe197
  }
  if ((bytes < current_size) && (force_shrink)) {
    current_size = bytes;
    Kokkos::kokkos_free<Kokkos::CudaSpace>(ptr);
    ptr = Kokkos::kokkos_malloc<Kokkos::CudaSpace>("CudaSpace::ScratchMemory",
                                                   current_size);
  }
  return ptr;
}

void cuda_prefetch_pointer(const Cuda &space, const void *ptr, size_t bytes,
                           bool to_device) {
  if ((ptr == nullptr) || (bytes == 0)) return;
  cudaPointerAttributes attr;
  CUDA_SAFE_CALL(cudaPointerGetAttributes(&attr, ptr));
  // I measured this and it turns out prefetching towards the host slows
  // DualView syncs down. Probably because the latency is not too bad in the
  // first place for the pull down. If we want to change that provde
  // cudaCpuDeviceId as the device if to_device is false
#if CUDA_VERSION < 10000
  bool is_managed = attr.isManaged;
#else
  bool is_managed = attr.type == cudaMemoryTypeManaged;
#endif
  if (to_device && is_managed &&
      space.cuda_device_prop().concurrentManagedAccess) {
    CUDA_SAFE_CALL(cudaMemPrefetchAsync(ptr, bytes, space.cuda_device(),
                                        space.cuda_stream()));
  }
}

}  // namespace Impl
}  // namespace Kokkos
#else
void KOKKOS_CORE_SRC_CUDA_CUDASPACE_PREVENT_LINK_ERROR() {}
#endif  // KOKKOS_ENABLE_CUDA<|MERGE_RESOLUTION|>--- conflicted
+++ resolved
@@ -903,12 +903,8 @@
   if (bytes > current_size) {
     current_size = bytes;
     Kokkos::kokkos_free<Kokkos::CudaSpace>(ptr);
-<<<<<<< HEAD
-    ptr = Kokkos::kokkos_malloc<Kokkos::CudaSpace>("CudaSpace::ScratchMemory",current_size);
-=======
     ptr = Kokkos::kokkos_malloc<Kokkos::CudaSpace>("CudaSpace::ScratchMemory",
                                                    current_size);
->>>>>>> 5e3fe197
   }
   if ((bytes < current_size) && (force_shrink)) {
     current_size = bytes;
