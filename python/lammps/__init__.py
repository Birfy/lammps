--- conflicted
+++ resolved
@@ -28,11 +28,7 @@
         from importlib.metadata import version, PackageNotFoundError
         try:
             vstring = version('lammps')
-<<<<<<< HEAD
-        except:                         # lgtm [py/catch-base-exception]
-=======
         except PackageNotFoundError:
->>>>>>> 2463c2dd
             # nothing to do, ignore
             pass
 
@@ -40,11 +36,7 @@
         from pkg_resources import get_distribution, DistributionNotFound
         try:
             vstring = get_distribution('lammps').version
-<<<<<<< HEAD
-        except:                         # lgtm [py/catch-base-exception]
-=======
         except DistributionNotFound:
->>>>>>> 2463c2dd
             # nothing to do, ignore
             pass
 
